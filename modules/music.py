# -*- coding: utf-8 -*-
import asyncio
import contextlib
import datetime
import itertools
import os.path
import pickle
import pprint
import re
import sys
import traceback
import zlib
from base64 import b64decode
from contextlib import suppress
from copy import deepcopy
from io import BytesIO
from random import shuffle
from typing import Union, Optional
from urllib.parse import urlparse, parse_qs, quote

import aiofiles
import aiohttp
import disnake
from async_timeout import timeout
from disnake.ext import commands
from yt_dlp import YoutubeDL

import wavelink
from utils.client import BotCore
from utils.db import DBModel
from utils.music.audio_sources.deezer import deezer_regex
from utils.music.audio_sources.spotify import spotify_regex_w_user
from utils.music.checks import check_voice, has_player, has_source, is_requester, is_dj, \
    can_send_message_check, check_requester_channel, can_send_message, can_connect, check_deafen, check_pool_bots, \
    check_channel_limit, check_stage_topic, check_queue_loading, check_player_perm, check_yt_cooldown
from utils.music.converters import time_format, fix_characters, string_to_seconds, URL_REG, \
    YOUTUBE_VIDEO_REG, google_search, percentage, music_source_image
from utils.music.errors import GenericError, MissingVoicePerms, NoVoice, PoolException, parse_error, \
    EmptyFavIntegration, DiffVoiceChannel, NoPlayer
from utils.music.interactions import VolumeInteraction, QueueInteraction, SelectInteraction, FavMenuView, ViewMode, \
    SetStageTitle, SelectBotVoice, youtube_regex, ButtonInteraction
from utils.music.models import LavalinkPlayer, LavalinkTrack, LavalinkPlaylist, PartialTrack, PartialPlaylist, \
    native_sources, CustomYTDL
from utils.others import check_cmd, send_idle_embed, CustomContext, PlayerControls, queue_track_index, \
    pool_command, string_to_file, CommandArgparse, music_source_emoji_url, song_request_buttons, \
    select_bot_pool, ProgressBar, update_inter, get_source_emoji_cfg, music_source_emoji

sc_recommended = re.compile(r"https://soundcloud\.com/.*/recommended$")
sc_profile_regex = re.compile(r"<?https://soundcloud\.com/[a-zA-Z0-9_-]+>?$")

class Music(commands.Cog):

    emoji = "🎶"
    name = "Música"
    desc_prefix = f"[{emoji} {name}] | "

    playlist_opts = [
        disnake.OptionChoice("Misturar Playlist", "shuffle"),
        disnake.OptionChoice("Inverter Playlist", "reversed"),
    ]

    audio_formats = ("audio/mpeg", "audio/ogg", "audio/mp4", "audio/aac")

    providers_info = {
        "youtube": "ytsearch",
        "soundcloud": "scsearch",
        "spotify": "spsearch",
        "tidal": "tdsearch",
        "bandcamp": "bcsearch",
        "applemusic": "amsearch",
        "deezer": "dzsearch",
        "jiosaavn": "jssearch",
    }

    def __init__(self, bot: BotCore):

        self.bot = bot

        self.extra_hints = bot.config["EXTRA_HINTS"].split("||")

        self.song_request_concurrency = commands.MaxConcurrency(1, per=commands.BucketType.member, wait=False)

        self.player_interaction_concurrency = commands.MaxConcurrency(1, per=commands.BucketType.member, wait=False)

        self.song_request_cooldown = commands.CooldownMapping.from_cooldown(rate=1, per=300,
                                                                            type=commands.BucketType.member)

        self.music_settings_cooldown = commands.CooldownMapping.from_cooldown(rate=3, per=15,
                                                                              type=commands.BucketType.guild)

        if self.bot.config["AUTO_ERROR_REPORT_WEBHOOK"]:
            self.error_report_queue = asyncio.Queue()
            self.error_report_task = bot.loop.create_task(self.error_report_loop())
        else:
            self.error_report_queue = None

    stage_cd = commands.CooldownMapping.from_cooldown(2, 45, commands.BucketType.guild)
    stage_mc = commands.MaxConcurrency(1, per=commands.BucketType.guild, wait=False)

    @commands.has_guild_permissions(manage_guild=True)
    @pool_command(
        only_voiced=True, name="setvoicestatus", aliases=["stagevc", "togglestageannounce", "announce", "vcannounce", "setstatus",
                                                         "voicestatus", "setvcstatus", "statusvc", "vcstatus", "stageannounce"],
        description="Ativar o sistema de anuncio/status automático do canal com o nome da música.",
        cooldown=stage_cd, max_concurrency=stage_mc, extras={"exclusive_cooldown": True},
        usage="{prefix}{cmd} <placeholders>\nEx: {track.author} - {track.title}"
    )
    async def setvoicestatus_legacy(self, ctx: CustomContext, *, template = ""):
        await self.set_voice_status.callback(self=self, inter=ctx, template=template)

    @commands.slash_command(
        description=f"{desc_prefix}Ativar/editar o sistema de anúncio/status automático do canal com o nome da música.",
        extras={"only_voiced": True, "exclusive_cooldown": True}, cooldown=stage_cd, max_concurrency=stage_mc,
        default_member_permissions=disnake.Permissions(manage_guild=True)
    )
    @commands.contexts(guild=True)
    async def set_voice_status(
            self, inter: disnake.AppCmdInter,
            template: str = commands.Param(
                name="modelo", default="",
                description="Especifique manualmente um modelo de status (inclua placeholders)."
            )
    ):

        if isinstance(template, commands.ParamInfo):
            template = ""

        try:
            bot = inter.music_bot
            guild = inter.music_guild
            author = guild.get_member(inter.author.id)
        except AttributeError:
            bot = inter.bot
            guild = inter.guild
            author = inter.author

        if not author.guild_permissions.manage_guild and not (await bot.is_owner(author)):
            raise GenericError("**Você não possui permissão de gerenciar servidor para ativar/desativar esse sistema.**")

        if not template:
            await inter.response.defer(ephemeral=True, with_message=True)
            global_data = await self.bot.get_global_data(inter.guild_id, db_name=DBModel.guilds)
            view = SetStageTitle(ctx=inter, bot=bot, data=global_data, guild=guild)
            view.message = await inter.send(view=view, embeds=view.build_embeds(), ephemeral=True)
            await view.wait()
        else:
            if not any(p in template for p in SetStageTitle.placeholders):
                raise GenericError(f"**Você deve usar pelo menos um placeholder válido:** {SetStageTitle.placeholder_text}")

            try:
                player = bot.music.players[inter.guild_id]
            except KeyError:
                raise NoPlayer()

            if not author.voice:
                raise NoVoice()

            if author.id not in guild.me.voice.channel.voice_states:
                raise DiffVoiceChannel()

            await inter.response.defer()

            player.stage_title_event = True
            player.stage_title_template = template
            player.start_time = disnake.utils.utcnow()

            await player.update_stage_topic()

            await player.process_save_queue()

            player.set_command_log(text="ativou o status automático", emoji="📢")

            player.update = True

            if isinstance(inter, CustomContext):
                await inter.send("**O status automático foi definido com sucesso!**")
            else:
                await inter.edit_original_message("**O status automático foi definido com sucesso!**")


    @set_voice_status.autocomplete("modelo")
    async def default_models(self, inter: disnake.Interaction, query: str):
        return [
            "{track.title} - By: {track.author} | {track.timestamp}",
            "{track.emoji} | {track.title}",
            "{track.title} ( {track.playlist} )",
            "{track.title}  Solicitado por: {requester.name}",
        ]

    play_cd = commands.CooldownMapping.from_cooldown(3, 12, commands.BucketType.member)
    play_mc = commands.MaxConcurrency(1, per=commands.BucketType.member, wait=False)

    @check_voice()
    @can_send_message_check()
    @commands.message_command(name="add to queue", extras={"check_player": False},
                              cooldown=play_cd, max_concurrency=play_mc)
    async def message_play(self, inter: disnake.MessageCommandInteraction):

        if not inter.target.content:
            emb = disnake.Embed(description=f"Não há texto na [mensagem]({inter.target.jump_url}) selecionada...",
                                color=disnake.Colour.red())
            await inter.send(embed=emb, ephemeral=True)
            return

        await self.play.callback(
            self=self,
            inter=inter,
            query=inter.target.content,
            position=0,
            options="",
            manual_selection=False,
            force_play="no",
        )

    @check_voice()
    @can_send_message_check()
    @commands.slash_command(name="search", extras={"check_player": False}, cooldown=play_cd, max_concurrency=play_mc,
                            description=f"{desc_prefix}Buscar música e escolher uma entre os resultados para tocar.")
    @commands.contexts(guild=True)
    async def search(
            self,
            inter: disnake.AppCmdInter,
            query: str = commands.Param(name="busca", desc="Nome ou link da música."),
            *,
            position: int = commands.Param(name="posição", description="Colocar a música em uma posição específica",
                                           default=0),
            force_play: str = commands.Param(
                name="tocar_agora",
                description="Tocar a música imediatamente (ao invés de adicionar na fila).",
                default="no",
                choices=[
                    disnake.OptionChoice(disnake.Localized("Yes", data={disnake.Locale.pt_BR: "Sim"}), "yes"),
                ]
            ),
            options: str = commands.Param(name="opções", description="Opções para processar playlist",
                                          choices=playlist_opts, default=False),
            server: str = commands.Param(name="server", desc="Usar um servidor de música específico na busca.",
                                         default=None),
            manual_bot_choice: str = commands.Param(
                name="selecionar_bot",
                description="Selecionar um bot disponível manualmente.",
                default="no",
                choices=[
                    disnake.OptionChoice(disnake.Localized("Yes", data={disnake.Locale.pt_BR: "Sim"}), "yes"),
                ]
            ),
    ):

        await self.play.callback(
            self=self,
            inter=inter,
            query=query,
            position=position,
            force_play=force_play,
            options=options,
            manual_selection=True,
            server=server,
            manual_bot_choice=manual_bot_choice
        )

    @search.autocomplete("busca")
    async def search_autocomplete(self, inter: disnake.Interaction, current: str):

        if not current:
            return []

        if not self.bot.bot_ready or not self.bot.is_ready() or URL_REG.match(current):
            return [current] if len(current) < 100 else []

        try:
            bot, guild = await check_pool_bots(inter, only_voiced=True)
        except GenericError:
            return [current[:99]]
        except:
            bot = inter.bot

        try:
            if not inter.author.voice:
                return []
        except AttributeError:
            return [current[:99]]

        return await google_search(bot, current)

    @is_dj()
    @has_player()
    @can_send_message_check()
    @commands.max_concurrency(1, commands.BucketType.guild)
    @commands.slash_command(
        extras={"only_voiced": True},
        description=f"{desc_prefix}Me conectar em um canal de voz (ou me mover para um)."
    )
    @commands.contexts(guild=True)
    async def connect(
            self,
            inter: disnake.AppCmdInter,
            channel: Union[disnake.VoiceChannel, disnake.StageChannel] = commands.Param(
                name="canal",
                description="Canal para me conectar"
            )
    ):
        try:
            channel = inter.music_bot.get_channel(channel.id)
        except AttributeError:
            pass

        await self.do_connect(inter, channel)

    async def do_connect(
            self,
            ctx: Union[disnake.AppCmdInter, commands.Context, disnake.Message],
            channel: Union[disnake.VoiceChannel, disnake.StageChannel] = None,
            check_other_bots_in_vc: bool = False,
            bot: BotCore = None,
            me: disnake.Member = None,
    ):

        if not channel:
            try:
                channel = ctx.music_bot.get_channel(ctx.author.voice.channel.id) or ctx.author.voice.channel
            except AttributeError:
                channel = ctx.author.voice.channel

        if not bot:
            try:
                bot = ctx.music_bot
            except AttributeError:
                try:
                    bot = ctx.bot
                except:
                    bot = self.bot

        if not me:
            try:
                me = ctx.music_guild.me
            except AttributeError:
                me = channel.guild.me

        try:
            guild_id = ctx.guild_id
        except AttributeError:
            guild_id = ctx.guild.id

        try:
            text_channel = ctx.music_bot.get_channel(ctx.channel.id)
        except AttributeError:
            text_channel = ctx.channel

        try:
            player = bot.music.players[guild_id]
        except KeyError:
            print(f"Player debug test 20: {bot.user} | {self.bot.user}")
            raise GenericError(
                f"**O player do bot {bot.user.mention} foi finalizado antes de conectar no canal de voz "
                f"(ou o player não foi inicializado)...\nPor via das dúvidas tente novamente.**"
            )

        can_connect(channel, me.guild, check_other_bots_in_vc=check_other_bots_in_vc, bot=bot)

        deafen_check = True

        if isinstance(ctx, disnake.AppCmdInter) and ctx.application_command.name == self.connect.name:

            perms = channel.permissions_for(me)

            if not perms.connect or not perms.speak:
                raise MissingVoicePerms(channel)

            await player.connect(channel.id, self_deaf=True)

            if channel != me.voice and me.voice.channel:
                txt = [
                    f"me moveu para o canal <#{channel.id}>",
                    f"**Movido com sucesso para o canal** <#{channel.id}>"
                ]

                deafen_check = False


            else:
                txt = [
                    f"me conectou no canal <#{channel.id}>",
                    f"**Conectei no canal** <#{channel.id}>"
                ]

            await self.interaction_message(ctx, txt, emoji="🔈", rpc_update=True)

        else:
            await player.connect(channel.id, self_deaf=True)

        try:
            player.members_timeout_task.cancel()
        except:
            pass

        if deafen_check and bot.config["GUILD_DEAFEN_WARN"]:

            retries = 0

            while retries < 5:

                if me.voice:
                    break

                await asyncio.sleep(1)
                retries += 1

            if not await check_deafen(me):
                await text_channel.send(
                    embed=disnake.Embed(
                        title="Aviso:",
                        description="Para manter sua privacidade e me ajudar a economizar "
                                    "recursos, recomendo desativar meu áudio do canal clicando "
                                    "com botão direito sobre mim e em seguida marcar: desativar "
                                    "áudio no servidor.",
                        color=self.bot.get_color(me),
                    ).set_image(
                        url="https://cdn.discordapp.com/attachments/554468640942981147/1012533546386210956/unknown.png"
                    ), delete_after=20
                )

        if isinstance(channel, disnake.StageChannel):

            stage_perms = channel.permissions_for(me)

            if stage_perms.mute_members:

                retries = 5

                while retries > 0:
                    await asyncio.sleep(1)
                    if not me.voice:
                        retries -= 1
                        continue
                    break
                await asyncio.sleep(1.5)
                await me.edit(suppress=False)
            else:
                embed = disnake.Embed(color=self.bot.get_color(me))

                embed.description = f"**Preciso que algum staff me convide para falar no palco: " \
                                    f"[{channel.name}]({channel.jump_url}).**"

                embed.set_footer(
                    text="💡 Dica: para me permitir falar no palco automaticamente será necessário me conceder "
                         "permissão de silenciar membros (no servidor ou apenas no canal de palco escolhido).")

                await text_channel.send(ctx.author.mention, embed=embed, delete_after=45)

    @can_send_message_check()
    @check_voice()
    @commands.bot_has_guild_permissions(send_messages=True)
    @commands.max_concurrency(1, commands.BucketType.member)
    @pool_command(name="addposition", description="Adicionar música em uma posição especifica da fila.",
                  aliases=["adp", "addpos"], check_player=False, cooldown=play_cd, max_concurrency=play_mc,
                  usage="{prefix}{cmd} [posição(Nº)] [nome|link]\nEx: {prefix}{cmd} 2 sekai - burn me down")
    async def addpos_legacy(self, ctx: CustomContext, position: int, *, query: str):

        if position < 1:
            raise GenericError("**Número da posição da fila tem que ser 1 ou superior.**")

        await self.play.callback(self=self, inter=ctx, query=query, position=position, options=False,
                                 force_play="no", manual_selection=False, server=None)

    stage_flags = CommandArgparse()
    stage_flags.add_argument('query', nargs='*', help="nome ou link da música")
    stage_flags.add_argument('-position', '-pos', '-p', type=int, default=0, help='Colocar a música em uma posição específica da fila (será ignorado caso use -next etc).\nEx: -p 10')
    stage_flags.add_argument('-next', '-proximo', action='store_true', help='Adicionar a música/playlist no topo da fila (equivalente ao: -pos 1)')
    stage_flags.add_argument('-reverse', '-r', action='store_true', help='Inverter a ordem das músicas adicionadas (efetivo apenas ao adicionar playlist).')
    stage_flags.add_argument('-shuffle', '-sl', action='store_true', help='Misturar as músicas adicionadas (efetivo apenas ao adicionar playlist).')
    stage_flags.add_argument('-select', '-s', action='store_true', help='Escolher a música entre os resultados encontrados.')
    stage_flags.add_argument('-mix', '-rec', '-recommended', action="store_true", help="Adicionar/tocar músicas recomendadas com o nome do artsta - música informado.")
    stage_flags.add_argument('-force', '-now', '-n', '-f', action='store_true', help='Tocar a música adicionada imediatamente (efetivo apenas se houver uma música tocando atualmente.)')
    stage_flags.add_argument('-server', '-sv', type=str, default=None, help='Usar um servidor de música específico.')
    stage_flags.add_argument('-selectbot', '-sb', action="store_true", help="Selecionar um bot disponível manualmente.")

    @can_send_message_check()
    @commands.bot_has_guild_permissions(send_messages=True)
    @check_voice()
    @commands.max_concurrency(1, commands.BucketType.member)
    @pool_command(name="play", description="Tocar música em um canal de voz.", aliases=["p"], check_player=False,
                  cooldown=play_cd, max_concurrency=play_mc, extras={"flags": stage_flags},
                  usage="{prefix}{cmd} [nome|link]\nEx: {prefix}{cmd} sekai - burn me down")
    async def play_legacy(self, ctx: CustomContext, *, flags: str = ""):

        args, unknown = ctx.command.extras['flags'].parse_known_args(flags.split())

        await self.play.callback(
            self = self,
            inter = ctx,
            query = " ".join(args.query + unknown),
            position= 1 if args.next else args.position if args.position > 0 else 0,
            options = "shuffle" if args.shuffle else "reversed" if args.reverse else None,
            force_play = "yes" if args.force else "no",
            manual_selection = args.select,
            server = args.server,
            manual_bot_choice = "yes" if args.selectbot else "no",
            mix = args.mix,
        )

    @can_send_message_check()
    @commands.bot_has_guild_permissions(send_messages=True)
    @check_voice()
    @pool_command(name="search", description="Pesquisar por músicas e escolher uma entre os resultados para tocar.",
                  aliases=["sc"], check_player=False, cooldown=play_cd, max_concurrency=play_mc,
                  usage="{prefix}{cmd} [nome]\nEx: {prefix}{cmd} sekai - burn me down")
    async def search_legacy(self, ctx: CustomContext, *, query):

        await self.play.callback(self=self, inter=ctx, query=query, position=0, options=False, force_play="no",
                                 manual_selection=True, server=None)

    @can_send_message_check()
    @check_voice()
    @commands.slash_command(
        name="play_music_file",
        description=f"{desc_prefix}Tocar arquivo de música em um canal de voz.",
        extras={"check_player": False}, cooldown=play_cd, max_concurrency=play_mc
    )
    @commands.contexts(guild=True)
    async def play_file(
            self,
            inter: Union[disnake.AppCmdInter, CustomContext],
            file: disnake.Attachment = commands.Param(
                name="arquivo", description="arquivo de audio para tocar ou adicionar na fila"
            ),
            position: int = commands.Param(name="posição", description="Colocar a música em uma posição específica",
                                           default=0),
            force_play: str = commands.Param(
                name="tocar_agora",
                description="Tocar a música imediatamente (ao invés de adicionar na fila).",
                default="no",
                choices=[
                    disnake.OptionChoice(disnake.Localized("Yes", data={disnake.Locale.pt_BR: "Sim"}), "yes"),
                ]
            ),
            server: str = commands.Param(name="server", desc="Usar um servidor de música específico na busca.",
                                         default=None),
            manual_bot_choice: str = commands.Param(
                name="selecionar_bot",
                description="Selecionar um bot disponível manualmente.",
                default="no",
                choices=[
                    disnake.OptionChoice(disnake.Localized("Yes", data={disnake.Locale.pt_BR: "Sim"}), "yes"),
                ]
            ),
    ):

        class DummyMessage:
            attachments = [file]

        try:
            thread = inter.message.thread
        except:
            thread = None
        inter.message = DummyMessage()
        inter.message.thread = thread

        await self.play.callback(self=self, inter=inter, query="", position=position, options=False, force_play=force_play,
                                 manual_selection=False, server=server,
                                 manual_bot_choice=manual_bot_choice)

    async def check_player_queue(self, user: disnake.User, bot: BotCore, guild_id: int, tracks: Union[list, LavalinkPlaylist] = None):

        count = self.bot.config["QUEUE_MAX_ENTRIES"]

        try:
            player: LavalinkPlayer = bot.music.players[guild_id]
        except KeyError:
            if count < 1:
                return tracks
            count += 1
        else:
            if count < 1:
                return tracks
            if len(player.queue) >= count and not (await bot.is_owner(user)):
                raise GenericError(f"**A fila está cheia ({self.bot.config['QUEUE_MAX_ENTRIES']} músicas).**")

        if tracks:

            if isinstance(tracks, list):
                if not await bot.is_owner(user):
                    tracks = tracks[:count]
            else:
                if not await bot.is_owner(user):
                    tracks.tracks = tracks.tracks[:count]

        return tracks

    @can_send_message_check()
    @check_voice()
    @commands.slash_command(
        description=f"{desc_prefix}Tocar música em um canal de voz.",
        extras={"check_player": False}, cooldown=play_cd, max_concurrency=play_mc
    )
    @commands.contexts(guild=True)
    async def play(
            self,
            inter: Union[disnake.AppCmdInter, CustomContext],
            query: str = commands.Param(name="busca", desc="Nome ou link da música."), *,
            position: int = commands.Param(name="posição", description="Colocar a música em uma posição específica",
                                           default=0),
            force_play: str = commands.Param(
                name="tocar_agora",
                description="Tocar a música imediatamente (ao invés de adicionar na fila).",
                default="no",
                choices=[
                    disnake.OptionChoice(disnake.Localized("Yes", data={disnake.Locale.pt_BR: "Sim"}), "yes"),
                ]
            ),
            mix: str = commands.Param(
                name="recomendadas",
                description="Tocar músicas recomendadas com base no nome do artista - música informado",
                default=False,
                choices=[
                    disnake.OptionChoice(disnake.Localized("Yes", data={disnake.Locale.pt_BR: "Sim"}), "yes"),
                ]
            ),
            manual_selection: bool = commands.Param(name="selecionar_manualmente",
                                                    description="Escolher uma música manualmente entre os resultados encontrados",
                                                    default=False),
            options: str = commands.Param(name="opções", description="Opções para processar playlist",
                                          choices=playlist_opts, default=False),
            server: str = commands.Param(name="server", desc="Usar um servidor de música específico na busca.",
                                         default=None),
            manual_bot_choice: str = commands.Param(
                name="selecionar_bot",
                description="Selecionar um bot disponível manualmente.",
                default="no",
                choices=[
                    disnake.OptionChoice(disnake.Localized("Yes", data={disnake.Locale.pt_BR: "Sim"}), "yes"),
                ]
            ),
    ):

        try:
            bot = inter.music_bot
            guild = inter.music_guild
            author = guild.get_member(inter.author.id)
        except AttributeError:
            bot = inter.bot
            guild = inter.guild
            author = inter.author

        original_bot = bot

        mix = mix == "yes" or mix is True

        msg = None
        guild_data = await bot.get_data(inter.author.id, db_name=DBModel.guilds)
        ephemeral = None

        if not inter.response.is_done():
            try:
                async with timeout(1.5):
                    ephemeral = await self.is_request_channel(inter, data=guild_data, ignore_thread=True)
            except asyncio.TimeoutError:
                ephemeral = True
            await inter.response.defer(ephemeral=ephemeral, with_message=True)

        """if not inter.author.voice:
            raise NoVoice()

            if not (c for c in guild.channels if c.permissions_for(inter.author).connect):
                raise GenericError(f"**Você não está conectado a um canal de voz, e não há canais de voz/palcos "
                                   "disponíveis no servidor que concedam a permissão para você se conectar.**")

            color = self.bot.get_color(guild.me)

            if isinstance(inter, CustomContext):
                func = inter.send
            else:
                func = inter.edit_original_message

            msg = await func(
                embed=disnake.Embed(
                    description=f"**{inter.author.mention} entre em um canal de voz para tocar sua música.**\n"
                                f"**Caso não conecte em um canal em até 25 segundos essa operação será cancelada.**",
                    color=color
                )
            )

            if msg:
                inter.store_message = msg

            try:
                await bot.wait_for("voice_state_update", timeout=25, check=lambda m, b, a: m.id == inter.author.id and m.voice)
            except asyncio.TimeoutError:
                try:
                    func = msg.edit
                except:
                    func = inter.edit_original_message
                await func(
                    embed=disnake.Embed(
                        description=f"**{inter.author.mention} operação cancelada.**\n"
                                    f"**Você demorou para conectar em um canal de voz/palco.**", color=color
                    )
                )
                return

            await asyncio.sleep(1)

        else:
            channel = bot.get_channel(inter.channel.id)
            if not channel:
                raise GenericError(f"**O canal <#{inter.channel.id}> não foi encontrado (ou foi excluido).**")
            await check_pool_bots(inter, check_player=False, bypass_prefix=True)"""

        if guild.me.voice and bot.user.id not in author.voice.channel.voice_states:

            if str(inter.channel.id) == guild_data['player_controller']['channel']:

                try:
                    if inter.author.id not in bot.music.players[guild.id].last_channel.voice_states:
                        raise DiffVoiceChannel()
                except (KeyError, AttributeError):
                    pass

            else:

                free_bots = await self.check_available_bot(inter=inter, guild=guild, bot=bot, message=msg)

                if len(free_bots) > 1 and manual_bot_choice == "yes":

                    v = SelectBotVoice(inter, guild, free_bots)

                    try:
                        func = msg.edit
                    except AttributeError:
                        try:
                            func = inter.edit_original_message
                        except AttributeError:
                            func = inter.send

                    newmsg = await func(
                        embed=disnake.Embed(
                            description=f"**Escolha qual bot você deseja usar no canal {author.voice.channel.mention}**",
                            color=self.bot.get_color(guild.me)), view=v
                    )
                    await v.wait()

                    if newmsg:
                        msg = newmsg

                    if v.status is None:
                        try:
                            func = msg.edit
                        except AttributeError:
                            func = inter.edit_original_message
                        try:
                            await func(embed=disnake.Embed(description="### Tempo esgotado...", color=self.bot.get_color(guild.me)), view=None)
                        except:
                            traceback.print_exc()
                        return

                    if v.status is False:
                        try:
                            func = msg.edit
                        except AttributeError:
                            func = inter.edit_original_message
                        await func(embed=disnake.Embed(description="### Operação cancelada.",
                                                       color=self.bot.get_color(guild.me)), view=None)
                        return

                    if not author.voice:
                        try:
                            func = msg.edit
                        except AttributeError:
                            func = inter.edit_original_message
                        await func(embed=disnake.Embed(description="### Você não está conectado em um canal de voz...",
                                                       color=self.bot.get_color(guild.me)), view=None)
                        return

                    update_inter(inter, v.inter)

                    current_bot = v.bot
                    inter = v.inter
                    guild = v.guild

                    await inter.response.defer()

                else:
                    try:
                        current_bot = free_bots.pop(0)
                    except:
                        return

                if bot != current_bot:
                    guild_data = await current_bot.get_data(guild.id, db_name=DBModel.guilds)

                bot = current_bot

        channel = bot.get_channel(inter.channel.id)

        can_send_message(channel, bot.user)

        await check_player_perm(inter=inter, bot=bot, channel=channel, guild_data=guild_data)

        if not guild.voice_client and not check_channel_limit(guild.me, author.voice.channel):
            raise GenericError(f"**O canal {author.voice.channel.mention} está lotado!**")

        await self.check_player_queue(inter.author, bot, guild.id)

        query = query.replace("\n", " ").strip()
        warn_message = None
        queue_loaded = False
        reg_query = None
        image_file = None

        try:
            if isinstance(inter.message, disnake.Message):
                message_inter = inter.message
            else:
                message_inter = None
        except AttributeError:
            message_inter = None

        try:
            modal_message_id = int(inter.data.custom_id[15:])
        except:
            modal_message_id = None

        attachment: Optional[disnake.Attachment] = None

        try:
            voice_channel: disnake.VoiceChannel = bot.get_channel(author.voice.channel.id)
        except AttributeError:
            raise NoVoice()

        try:
            player = bot.music.players[guild.id]

            if not server:
                node = player.node
            else:
                node = bot.music.get_node(server) or player.node

            guild_data = {}

        except KeyError:

            node = bot.music.get_node(server)

            if not node:
                node = await self.get_best_node(bot)

            guild_data = await bot.get_data(inter.guild_id, db_name=DBModel.guilds)

            if not guild.me.voice:
                can_connect(voice_channel, guild, guild_data["check_other_bots_in_vc"], bot=bot)

            static_player = guild_data['player_controller']

            if not inter.response.is_done():
                ephemeral = await self.is_request_channel(inter, data=guild_data, ignore_thread=True)
                await inter.response.defer(ephemeral=ephemeral)

            if static_player['channel']:
                channel, warn_message, message = await self.check_channel(guild_data, inter, channel, guild, bot)

        if ephemeral is None:
            ephemeral = await self.is_request_channel(inter, data=guild_data, ignore_thread=True)

        is_pin = None

        original_query = query or ""

        if not query:

            if self.bot.config["ENABLE_DISCORD_URLS_PLAYBACK"]:

                try:
                    attachment = inter.message.attachments[0]

                    if attachment.size > 18000000:
                        raise GenericError("**O arquivo que você enviou deve ter o tamanho igual ou inferior a 18mb.**")

                    if attachment.content_type not in self.audio_formats:
                        raise GenericError("**O arquivo que você enviou não é um arquivo de música válido...**")

                    query = attachment.url

                except IndexError:
                    pass

        user_data = await self.bot.get_global_data(inter.author.id, db_name=DBModel.users)

        try:
            fav_slashcmd = f"</fav_manager:" + str(self.bot.get_global_command_named("fav_manager",
                                                                                     cmd_type=disnake.ApplicationCommandType.chat_input).id) + ">"
        except AttributeError:
            fav_slashcmd = "/fav_manager"

        try:
            savequeue_slashcmd = f"</save_queue:" + str(self.bot.get_global_command_named("save_queue",
                                                                                          cmd_type=disnake.ApplicationCommandType.chat_input).id) + ">"
        except AttributeError:
            savequeue_slashcmd = "/save_queue"

        if not query:

            opts = []

            txt = "### `[⭐] Favoritos [⭐]`\n"

            if user_data["fav_links"]:
                opts.append(disnake.SelectOption(label="Usar favorito", value=">> [⭐ Favoritos ⭐] <<", emoji="⭐"))
                txt += f"`Tocar música ou playlist que você curtiu ou que você tenha adicionado nos seus favoritos.`\n"

            else:
                txt += f"`Você não possui favoritos...`\n"

            txt += f"-# Você pode gerenciar seus favoritos usando o comando {fav_slashcmd}.\n" \
                   f"### `[💠] Integrações [💠]`\n"

            if user_data["integration_links"]:
                opts.append(disnake.SelectOption(label="Usar integração", value=">> [💠 Integrações 💠] <<", emoji="💠"))
                txt += f"`Tocar playlist pública de um canal do youtube (ou de um perfil de usuário de alguma plataforma de música) da sua lista de integrações.`\n"

            else:
                txt += f"`Você não possui integração adicionada... " \
                        f"Use as integrações para adicionar links de canais do youtube (ou link de perfil de algum usuário de alguma plataforma de música) para ter acesso facilita a todas a playlists públicas que o mesmo possui.`\n"

            txt += f"-# Para gerenciar suas integrações use o comando {fav_slashcmd} e em seguida selecione a opção \"integrações\".\n" \
                    f"### `[💾] Fila Salva [💾]`\n"

            if os.path.isfile(f"./local_database/saved_queues_v1/users/{inter.author.id}.pkl"):
                txt += f"`Usar fila de música que você salvou via comando` {savequeue_slashcmd}.\n"
                opts.append(disnake.SelectOption(label="Usar fila salva", value=">> [💾 Fila Salva 💾] <<", emoji="💾"))

            else:
                txt += "`Você não possui uma fila de música salva`\n" \
                        f"-# Pra ter uma fila salva você pode usar o comando {savequeue_slashcmd} quando houver no mínimo 3 músicas adicionadas no player."

            if user_data["last_tracks"]:
                txt += "### `[📑] Músicas recentes [📑]`\n" \
                    "`Tocar uma música que você tenha ouvido/adicionado recentemente.`\n"
                opts.append(disnake.SelectOption(label="Adicionar música recente", value=">> [📑 Músicas recentes 📑] <<", emoji="📑"))
                
            if isinstance(inter, disnake.MessageInteraction) and not inter.response.is_done():
                await inter.response.defer(ephemeral=ephemeral)

            if not guild_data:
                guild_data = await bot.get_data(inter.guild_id, db_name=DBModel.guilds)

            if guild_data["player_controller"]["fav_links"]:
                txt += "### `[📌] Favoritos do servidor [📌]`\n" \
                        "`Usar favorito do servidor (adicionados por staffs do servidor).`\n"
                opts.append(disnake.SelectOption(label="Usar favorito do servidor", value=">> [📌 Favoritos do servidor 📌] <<", emoji="📌"))

            if not opts:
                raise EmptyFavIntegration()

            embed = disnake.Embed(
                color=self.bot.get_color(guild.me),
                description=f"{txt}## Selecione uma opção abaixo:"
                            f"\n-# Nota: Essa solicitação será cancelada automaticamente <t:{int((disnake.utils.utcnow() + datetime.timedelta(seconds=180)).timestamp())}:R> caso não seja selecionado uma opção abaixo."
            )

            kwargs = {
                "content": "",
                "embed": embed
            }

            try:
                if inter.message.author.bot:
                    kwargs["content"] = inter.author.mention
            except AttributeError:
                pass

            view = SelectInteraction(user=inter.author, timeout=180, opts=opts)

            try:
                await msg.edit(view=view, **kwargs)
            except AttributeError:
                try:
                    await inter.edit_original_message(view=view, **kwargs)
                except AttributeError:
                    msg = await inter.send(view=view, **kwargs)

            await view.wait()

            select_interaction = view.inter

            try:
                func = inter.edit_original_message
            except AttributeError:
                func = msg.edit

            if not select_interaction or view.selected is False:

                embed.set_footer(text="⚠️ " + ("Tempo de seleção esgotado!" if view.selected is not False else "Cancelado pelo usuário."))

                try:
                    await func(embed=embed, components=song_request_buttons)
                except AttributeError:
                    traceback.print_exc()
                    pass
                return

            if select_interaction.data.values[0] == "cancel":
                await func(
                    embed=disnake.Embed(
                        description="**Seleção cancelada!**",
                        color=self.bot.get_color(guild.me)
                    ),
                    components=None
                )
                return

            try:
                inter.store_message = msg
            except AttributeError:
                pass

            inter.token = select_interaction.token
            inter.id = select_interaction.id
            inter.response = select_interaction.response
            query = select_interaction.data.values[0]
            await inter.response.defer()

        fav_opts = []

        menu = None
        selected_title = ""

        if query.startswith(">> [💠 Integrações 💠] <<"):
            query = ""
            menu = "integrations"
            for k, v in user_data["integration_links"].items():

                update = False

                if not isinstance(v, dict):
                    v = {"url": v, "avatar": None}
                    user_data["integration_links"][k] = v
                    update = True

                if update:
                    await self.bot.update_global_data(inter.author.id, user_data, db_name=DBModel.users)

                emoji, platform = music_source_emoji_url(v["url"])

                fav_opts.append({"url": v["url"], "option": disnake.SelectOption(label=fix_characters(k[6:], 45), value=f"> itg: {k}", description=f"[💠 Integração 💠] -> {platform}", emoji=emoji)})

        elif query.startswith(">> [⭐ Favoritos ⭐] <<"):
            query = ""
            menu = "favs"
            for k, v in user_data["fav_links"].items():
                emoji, platform = music_source_emoji_url(v)
                fav_opts.append({"url": v, "option": disnake.SelectOption(label=fix_characters(k, 45), value=f"> fav: {k}", description=f"[⭐ Favorito ⭐] -> {platform}", emoji=emoji)})

        elif query.startswith(">> [📑 Músicas recentes 📑] <<"):

            if not user_data["last_tracks"]:
                raise GenericError("**Você não possui músicas registradas no seu histórico...**\n"
                                   "Elas vão aparecer a medida que for adicionando músicas via busca ou link.")

            query = ""
            menu = "latest"
            for i, d in enumerate(user_data["last_tracks"]):
                fav_opts.append({"url": d["url"], "option": disnake.SelectOption(label=d["name"], value=f"> lst: {i}",
                                                                                 description="[📑 Músicas recentes 📑]",
                                                     emoji=music_source_emoji_url(d["url"])[0])})

        elif query.startswith(">> [📌 Favoritos do servidor 📌] <<"):

            if not guild_data:
                guild_data = await bot.get_data(guild.id, db_name=DBModel.guilds)

            if not guild_data["player_controller"]["fav_links"]:
                raise GenericError("**O servidor não possui links fixos/favoritos.**")

            menu = "guild_favs"
            
            for name, v in guild_data["player_controller"]["fav_links"].items():
                fav_opts.append({"url": v["url"], "option": disnake.SelectOption(label=fix_characters(name, 45), value=f"> pin: {name}", description="[📌 Favorito do servidor 📌]", emoji=music_source_emoji_url(v['url'])[0])})

            is_pin = False

        if fav_opts:

            if len(fav_opts) == 1:
                query = list(fav_opts)[0]["option"].value

            else:

                check_url = (lambda i: f"{i}/playlists" if (".spotify." in i or '.deezer.' in i) else i)

                embed = disnake.Embed(
                    color=self.bot.get_color(guild.me),
                    description="\n".join(f"{get_source_emoji_cfg(bot, i['url']) or ''} [`{fix_characters(i['option'].label, 45)}`]({check_url(i['url'])})" for i in fav_opts)
                )

                if menu == "favs":
                    embed.description = '### `[⭐] ⠂Favoritos ⠂[⭐]`\n' \
                                        '`Tocar música ou playlist que você curtiu ou que você tenha adicionado na sua lista de favoritos.`\n' \
                                        f'-# Você pode gerenciar seus favoritos usando o comando {fav_slashcmd}.\n\n' \
                                         f'{embed.description}\n\n**Selecione um favorito abaixo:**'

                elif menu == "integrations":
                    embed.description = '### `[💠] ⠂Integrações ⠂[💠]`\n' \
                                        '`Tocar playlist pública de um canal do youtube (ou de um perfil de usuário de alguma plataforma de música) da sua lista de integrações.`\n' \
                                        f'-# Para gerenciar suas integrações use o comando {fav_slashcmd} e em seguida selecione a opção \"integrações\".\n\n' \
                                         f'{embed.description}\n\n**Selecione uma integração abaixo:**'

                elif menu == "guild_favs":
                    embed.description = f'### `[📌] ⠂Favoritos do servidor ⠂[📌]\n' \
                                        '`Usar favorito do servidor (adicionados por staffs do servidor).`\n\n'\
                                         f'{embed.description}\n\n**Selecione um favorito abaixo:**'

                elif menu == "latest":
                    embed.description = f'### 📑 ⠂Tocar música/playlist recente:\n{embed.description}\n\n**Selecione um item abaixo:**'

                embed.description += f'\n-# Nota: Essa solicitação será cancelada automaticamente <t:{int((disnake.utils.utcnow() + datetime.timedelta(seconds=75)).timestamp())}:R> caso não seja selecionado uma opção abaixo.'

                try:
                    if bot.user.id != self.bot.user.id:
                        embed.set_footer(text=f"Bot selecionado: {bot.user.display_name}", icon_url=bot.user.display_avatar.url)
                except AttributeError:
                    pass

                kwargs = {
                    "content": "",
                    "embed": embed
                }

                try:
                    if inter.message.author.bot:
                        kwargs["content"] = inter.author.mention
                except AttributeError:
                    pass

                view = SelectInteraction(
                    user=inter.author,  timeout=75, opts=[i["option"] for i in fav_opts]
                )

                if isinstance(inter, disnake.MessageInteraction) and not inter.response.is_done():
                    await inter.response.defer(ephemeral=ephemeral)

                try:
                    func = msg.edit
                except AttributeError:
                    try:
                        if inter.response.is_done():
                            func = inter.edit_original_message
                        else:
                            func = inter.response.send_message
                            kwargs["ephemeral"] = ephemeral
                    except AttributeError:
                        kwargs["ephemeral"] = ephemeral
                        try:
                            func = inter.followup.send
                        except AttributeError:
                            func = inter.send

                msg = await func(view=view, **kwargs)

                await view.wait()

                select_interaction = view.inter

                if not select_interaction or view.selected is False:

                    embed.description = "\n".join(embed.description.split("\n")[:-3])
                    embed.set_footer(text="⚠️ Tempo esgotado!" if not view.selected is False else "⚠️ Cancelado pelo usuário.")

                    try:
                        await msg.edit(embed=embed, components=song_request_buttons)
                    except AttributeError:
                        try:
                            await select_interaction.response.edit_message(embed=embed, components=song_request_buttons)
                        except AttributeError:
                            traceback.print_exc()
                    return

                if select_interaction.data.values[0] == "cancel":
                    embed.description = "\n".join(embed.description.split("\n")[:-3])
                    embed.set_footer(text="⚠️ Seleção cancelada!")
                    await msg.edit(embed=embed, components=None)
                    return

                try:
                    inter.store_message = msg
                except AttributeError:
                    pass

                inter.token = select_interaction.token
                inter.id = select_interaction.id
                inter.response = select_interaction.response
                query = select_interaction.data.values[0]
                selected_title = ":".join(query.split(":")[2:])

        elif not query:
            raise EmptyFavIntegration()

        loadtype = None
        tracks = []

        source = None

        if query.startswith("> pin: "):
            if is_pin is None:
                is_pin = True
            if not guild_data:
                guild_data = await bot.get_data(inter.guild_id, db_name=DBModel.guilds)
            query = guild_data["player_controller"]["fav_links"][query[7:]]['url']
            source = False

        elif query.startswith("> lst: "):
            query = user_data["last_tracks"][int(query[7:])]["url"]
            source = False

        if not user_data:
            user_data = await self.bot.get_global_data(inter.author.id, db_name=DBModel.users)

        yt_match = None
        sc_match = None
        profile_avatar = None
        info = {"entries": []}
        node: Optional[wavelink.Node] = None

        if query.startswith("> fav:"):
            query = user_data["fav_links"][query[7:]]

        elif query.startswith("> itg:"):
            integration_data = user_data["integration_links"][query[7:]]

            if not isinstance(integration_data, dict):
                integration_data = {"url": integration_data, "avatar": None}
                user_data["integration_links"][query[7:]] = integration_data
                await self.bot.update_global_data(inter.author.id, user_data, db_name=DBModel.users)

            query = integration_data["url"]

            profile_avatar = integration_data.get("avatar")

        if (matches := spotify_regex_w_user.match(query)):

            if not self.bot.spotify:
                raise GenericError("**O suporte ao spotify não está disponível no momento...**")

            url_type, user_id = matches.groups()

            if url_type == "user":

                try:
                    await inter.response.defer(ephemeral=True)
                except:
                    pass

                cache_key = f"partial:spotify:{url_type}:{user_id}"

                if not (info := self.bot.pool.integration_cache.get(cache_key)):
                    result = await self.bot.spotify.get_user_playlists(user_id)
                    info = {"entries": [{"title": t["name"], "url": f'{t["external_urls"]["spotify"]}'} for t in result["items"]]}
                    self.bot.pool.integration_cache[cache_key] = info

        elif (matches := deezer_regex.match(query)):

            url_type, user_id = matches.groups()[-2:]

            if url_type == "profile":

                try:
                    await inter.response.defer(ephemeral=True)
                except:
                    pass

                cache_key = f"partial:deezer:{url_type}:{user_id}"

                if not (info := self.bot.pool.integration_cache.get(cache_key)):
                    result = await bot.deezer.get_user_playlists(user_id)
                    info = {"entries": [{"title": t['title'], "url": f"{t['link']}"} for t in result]}
                    self.bot.pool.integration_cache[cache_key] = info

        elif matches:=(yt_match:=youtube_regex.search(query)) or (sc_match:=sc_profile_regex.match(query)):

            if yt_match:
                query = f"{yt_match.group()}/playlists"
                remove_chars = 12
            else:
                query = f"{sc_match.group(0).strip('<>')}/sets"
                remove_chars = 6

            try:
                await inter.response.defer(ephemeral=True)
            except:
                pass

            if not (info := self.bot.pool.integration_cache.get(query)):

                info = await self.bot.loop.run_in_executor(None, lambda: self.bot.pool.ytdl.extract_info(query.split("\n")[0],
                                                                                                download=False))

                try:
                    if not info["entries"]:
                        pprint.pprint(info)
                        raise GenericError(f"**Conteúdo indisponível (ou privado):**\n{query}")
                except KeyError:
                    raise GenericError("**Ocorreu um erro ao tentar obter resultados para a opção selecionada...**")

                self.bot.pool.integration_cache[query] = info

            try:
                profile_avatar = [a['url'] for a in info["thumbnails"] if a["id"] == "avatar_uncropped"][0]
            except (KeyError, IndexError):
                pass

            try:
                selected_title = info["channel"]
            except KeyError:
                selected_title = info["title"][:-remove_chars]

            info = {"entries": [{"title": t['title'], "url": f"{t['url']}"} for t in info["entries"]], "thumbnails": info.get("thumbnails")}

        if matches and info["entries"]:

            if len(info["entries"]) == 1:
                query = info["entries"][0]['url']

            else:

                emoji, platform = music_source_emoji_url(query)

                view = SelectInteraction(
                    user=inter.author, max_itens=15,
                    opts=[
                        disnake.SelectOption(label=e['title'][:90], value=f"entrie_select_{c}",
                                             emoji=emoji) for c, e in enumerate(info['entries'])
                    ], timeout=120)

                embed_title = f"do canal: {(info.get('title') or selected_title)}" if platform == "youtube" else f"do usuário: {info.get('title') or selected_title}"

                embeds = []

                for page_index, page in enumerate(disnake.utils.as_chunks(info['entries'], 15)):

                    embed = disnake.Embed(
                        description="\n".join(f'-# ` {(15*page_index)+n+1}. `[`{i["title"]}`]({i["url"]})' for n, i in enumerate(page)) + "\n\n**Selecione uma playlist abaixo:**\n"
                                    f'-# Essa solicitação será cancelada automaticamente <t:{int((disnake.utils.utcnow() + datetime.timedelta(seconds=120)).timestamp())}:R> caso não seja selecionado uma opção abaixo.',
                        color=self.bot.get_color(guild.me)
                    ).set_author(name=f"Tocar playlist pública {embed_title}", icon_url=music_source_image(platform), url=query)

                    if profile_avatar:
                        embed.set_thumbnail(profile_avatar)
                        try:
                            if len(info["thumbnails"]) > 2:
                                embed.set_image(info["thumbnails"][0]['url'])
                        except:
                            pass

                    embeds.append(embed)

                kwargs = {}

                view.embeds = embeds

                try:
                    func = msg.edit
                except AttributeError:
                    try:
                        func = inter.edit_original_message
                    except AttributeError:
                        kwargs["ephemeral"] = True
                        try:
                            func = inter.followup.send
                        except AttributeError:
                            func = inter.send

                msg = await func(embed=embeds[0], view=view, **kwargs)

                await view.wait()

                if not view.inter or view.selected is False:

                    try:
                        func = msg.edit
                    except:
                        func = view.inter.response.edit_message

                    try:
                        embed = view.embeds[view.current_page]
                    except:
                        embed = embeds[0]

                    embed.description = "\n".join(embed.description.split("\n")[:-3])
                    embed.set_footer(text="⚠️ Tempo esgotado!" if not view.selected is False else "⚠️ Cancelado pelo usuário.")

                    try:
                        await func(embed=embed,components=song_request_buttons)
                    except:
                        traceback.print_exc()
                    return

                query = info["entries"][int(view.selected[14:])]["url"]

                if not isinstance(inter, disnake.ModalInteraction):
                    inter.token = view.inter.token
                    inter.id = view.inter.id
                    inter.response = view.inter.response
                else:
                    inter = view.inter

            source = False

        if query.startswith(">> [💾 Fila Salva 💾] <<"):

            try:
                async with aiofiles.open(f"./local_database/saved_queues_v1/users/{inter.author.id}.pkl", 'rb') as f:
                    f_content = await f.read()
                    try:
                        f_content = zlib.decompress(f_content)
                    except zlib.error:
                        pass
                    data = pickle.loads(f_content)
            except FileNotFoundError:
                raise GenericError("**A sua fila salva já foi excluída...**")

            tracks = await self.check_player_queue(inter.author, bot, guild.id, self.bot.pool.process_track_cls(data["tracks"])[0])
            node = await self.get_best_node(bot)
            queue_loaded = True
            source = False

        else:

            query = query.strip("<>")

            urls = URL_REG.findall(query)

            reg_query = {}

            if urls:
                query = urls[0]
                source = False

                if not self.bot.config["ENABLE_DISCORD_URLS_PLAYBACK"] and "cdn.discordapp.com/attachments/" in query:
                    raise GenericError("**O suporte a links do discord está desativado.**")

                if query.startswith("https://www.youtube.com/results"):
                    try:
                        query = f"ytsearch:{parse_qs(urlparse(query).query)['search_query'][0]}"
                    except:
                        raise GenericError(f"**Não há suporte para o link informado:** {query}")
                    manual_selection = True

                elif "&list=" in query and (link_re := YOUTUBE_VIDEO_REG.search(query)):

                    view = ButtonInteraction(
                        user=inter.author, timeout=45,
                        buttons=[
                            disnake.ui.Button(label="Carregar apenas a música", emoji="🎵", custom_id="music"),
                            disnake.ui.Button(label="Carregar playlist", emoji="🎶", custom_id="playlist"),
                        ]
                    )

                    embed = disnake.Embed(
                        description='**O link contém vídeo com playlist.**\n'
                                    f'Selecione uma opção em até <t:{int((disnake.utils.utcnow() + datetime.timedelta(seconds=45)).timestamp())}:R> para prosseguir.\n'
                                    f'-# Nota: Caso o link seja de uma playlist privada, apenas o vídeo do link atual será carregado.',
                        color=self.bot.get_color(guild.me)
                    )

                    try:
                        if bot.user.id != self.bot.user.id:
                            embed.set_footer(text=f"Bot selecionado: {bot.user.display_name}",
                                             icon_url=bot.user.display_avatar.url)
                    except AttributeError:
                        pass

                    try:
                        func = inter.edit_original_message
                        kwargs = {}
                    except AttributeError:
                        func = inter.send
                        kwargs = {"ephemeral": ephemeral}

                    msg = await func(embed=embed, view=view, **kwargs)

                    await view.wait()

                    if not view.inter or view.selected is False:

                        try:
                            func = inter.edit_original_message
                        except AttributeError:
                            func = msg.edit

                        embed.description = "\n".join(embed.description.split("\n")[:-3])
                        embed.set_footer(text="⚠️ Tempo esgotado!" if not view.selected is False else "⚠️ Cancelado pelo usuário.")

                        try:
                            await func(embed=embed, components=song_request_buttons)
                        except:
                            traceback.print_exc()
                        return

                    if view.selected == "music":
                        query = link_re.group()

                    try:
                        inter.store_message = msg
                    except AttributeError:
                        pass

                    if not isinstance(inter, disnake.ModalInteraction):
                        inter.token = view.inter.token
                        inter.id = view.inter.id
                        inter.response = view.inter.response
                    else:
                        inter = view.inter

            else:

                music_sources = {"deezer", "spotify"}

                for b in self.bot.pool.get_guild_bots(inter.guild_id):

                    if not b.get_guild(inter.guild_id):
                        continue

                    for n in b.music.nodes.values():
                        for s in n.info["sourceManagers"]:
                            if s in self.providers_info:
                                music_sources.add(s)

                view = ButtonInteraction(
                    user=inter.author, timeout=45,
                    buttons=[
                        disnake.ui.Button(label=ms.title(), custom_id=ms, emoji=music_source_emoji(ms)) for ms in sorted(music_sources)
                    ]
                )

                embed = disnake.Embed(
                    color=inter.bot.get_color(guild.me),
                    description="**Selecione o serviço você deseja priorizar a busca da música?**\n"
                                "-# Nota: Caso não retorne a musica desejada no serviço escolhido será usado outro selecionado automaticamente.\n"
                                f'-# Nota 2: Caso não escolha alguma opção abaixo <t:{int((disnake.utils.utcnow() + datetime.timedelta(seconds=45)).timestamp())}:R> será usado o serviço padrão automaticamente.'
                )

                msg = await inter.send(embed=embed, view=view)

                await view.wait()

                if view.selected:
                    inter = view.inter
                    source = self.providers_info[view.selected]

                elif view.selected is False:
                    for c in view.children:
                        c.disabled = True
                    embed.description = "\n".join(embed.description.split("\n")[:-1])
                    embed.set_footer(text="Interação cancelada.")
                    func = view.inter.response.edit_message
                    await func(view=view, embed=embed)
                    return

                update_inter(inter, view.inter)

        if not inter.response.is_done():
            await inter.response.defer(ephemeral=ephemeral)

        if not queue_loaded:
            tracks, node = await self.get_tracks(query, inter, inter.author, node=node, source=source, bot=bot, mix=mix)
            tracks = await self.check_player_queue(inter.author, bot, guild.id, tracks)

        try:
            player = bot.music.players[guild.id]
        except KeyError:
            new_bot, guild = await check_pool_bots(inter, check_player=False, bypass_prefix=True, bypass_attribute=True)
            channel = bot.get_channel(inter.channel.id)

            try:
                new_bot.music.players[guild.id]
            except KeyError:
                if new_bot != bot or not guild_data:
                    guild_data = await new_bot.get_data(guild.id, db_name=DBModel.guilds)

                static_player = guild_data['player_controller']

                if static_player['channel']:
                    channel, warn_message, message = await self.check_channel(guild_data, inter, channel, guild, new_bot)

            bot = new_bot

        channel = bot.get_channel(inter.channel.id)

        can_send_message(channel, bot.user)

        pos_txt = ""

        embed = disnake.Embed(color=disnake.Colour.red())

        embed.colour = self.bot.get_color(guild.me)

        position -= 1

        embed_description = ""

        track_url = ""

        if isinstance(tracks, list):

            if self.bot.pool.song_select_cooldown.get_bucket(inter).get_retry_after() > 0:
                manual_selection = True

            if not queue_loaded and len(tracks) > 1 and manual_selection:

                embed.description = f"**Selecione a(s) música(s) desejada(s) abaixo:**"

                try:
                    func = inter.edit_original_message
                except AttributeError:
                    func = inter.send

                try:
                    add_id = f"_{inter.id}"
                except AttributeError:
                    add_id = ""

                tracks = tracks[:25]

                msg = await func(
                    embed=embed,
                    components=[
                        disnake.ui.Select(
                            placeholder='Resultados:',
                            custom_id=f"track_selection{add_id}",
                            min_values=1,
                            max_values=len(tracks),
                            options=[
                                disnake.SelectOption(
                                    label=f"{n+1}. {t.title[:96]}",
                                    value=f"track_select_{n}",
                                    description=f"{t.author[:70]} [{time_format(t.duration)}]")
                                for n, t in enumerate(tracks)
                            ]
                        )
                    ]
                )

                def check_song_selection(i: Union[CustomContext, disnake.MessageInteraction]):

                    try:
                        return i.data.custom_id == f"track_selection_{inter.id}" and i.author == inter.author
                    except AttributeError:
                        return i.author == inter.author and i.message.id == msg.id

                try:
                    select_interaction: disnake.MessageInteraction = await self.bot.wait_for(
                        "dropdown",
                        timeout=45,
                        check=check_song_selection
                    )
                except asyncio.TimeoutError:
                    try:
                        func = inter.edit_original_message
                    except AttributeError:
                        func = msg.edit
                    try:
                        await func(embed=disnake.Embed(color=disnake.Colour.red(), description="**Tempo esgotado!**"), view=None)
                    except disnake.NotFound:
                        pass
                    return

                update_inter(inter, select_interaction)

                if len(select_interaction.data.values) > 1:

                    indexes = set(int(v[13:]) for v in select_interaction.data.values)

                    selected_tracks = []

                    for i in indexes:
                        for n, t in enumerate(tracks):
                            if i == n:
                                selected_tracks.append(t)
                                break

                    tracks = selected_tracks

                else:

                    tracks = tracks[int(select_interaction.data.values[0][13:])]

                if isinstance(inter, CustomContext):
                    inter.message = msg

                if reg_query is not None:
                    try:
                        reg_query = {"name": tracks.title, "url": tracks.uri}
                    except AttributeError:
                        reg_query = {"name": tracks[0].title, "url": tracks[0].uri}

                    if not reg_query["url"]:
                        reg_query = None

                await select_interaction.response.defer()

                inter = select_interaction

            elif not queue_loaded:

                tracks = tracks[0]

                if tracks.info.get("sourceName") == "http":

                    if tracks.title == "Unknown title":
                        if attachment:
                            tracks.info["title"] = attachment.filename
                        else:
                            tracks.info["title"] = tracks.uri.split("/")[-1]
                        tracks.title = tracks.info["title"]

                    tracks.info["uri"] = ""

                elif url_check:=URL_REG.match(original_query.strip("<>")):
                    track_url = url_check.group()

            if not author.voice:
                raise NoVoice()

            if inter.author.id not in voice_channel.voice_states and bot.user.id not in voice_channel.voice_states:

                if not (free_bots := await self.check_available_bot(inter=inter, guild=guild, bot=bot, message=msg)):
                    return

                if free_bots[0] != bot:
                    try:
                        voice_channel = bot.get_channel(author.voice.channel.id)
                    except AttributeError:
                        raise NoVoice()
                    bot = free_bots.pop(0)
                    channel = bot.get_channel(channel.id)
                    guild = bot.get_guild(guild.id)
                    guild_data = await bot.get_data(guild.id, db_name=DBModel.guilds)
                    node = None

            await check_player_perm(inter=inter, bot=bot, channel=channel, guild_data=guild_data)

            try:
                player = bot.music.players[guild.id]
            except KeyError:
                player = await self.create_player(
                    inter=inter, bot=bot, guild=guild, guild_data=guild_data, channel=channel,
                    message_inter=message_inter, node=node, modal_message_id=modal_message_id
                )

            if not isinstance(tracks, list):

                if force_play == "yes":
                    player.queue.insert(0, tracks)
                elif position < 0:
                    player.queue.append(tracks)
                else:
                    player.queue.insert(position, tracks)
                    pos_txt = f" na posição {position + 1} da fila"

                duration = time_format(tracks.duration) if not tracks.is_stream else '🔴 Livestream'

                if not track_url:
                    track_url = tracks.uri or tracks.search_uri

                log_text = f"{inter.author.mention} adicionou [`{fix_characters(tracks.title, 20)}`](<{track_url}>){pos_txt} `({duration})`."

                loadtype = "track"

                embed.set_author(
                    name="⠂" + fix_characters(tracks.single_title, 35),
                    url=track_url,
                    icon_url=music_source_image(tracks.info['sourceName'])
                )
                embed.set_thumbnail(url=tracks.thumb)
                embed.description = f"`{fix_characters(tracks.author, 15)}`**┃**`{time_format(tracks.duration) if not tracks.is_stream else '🔴 Livestream'}`**┃**{inter.author.mention}"
                emoji = "🎵"
                if reg_query is not None and tracks.uri:
                    reg_query = {"name": tracks.title, "url": tracks.uri}

            else:

                if options == "shuffle":
                    shuffle(tracks)

                if position < 0 or len(tracks) < 2:

                    if options == "reversed":
                        tracks.reverse()
                    for track in tracks:
                        player.queue.append(track)
                else:
                    if options != "reversed":
                        tracks.reverse()
                    for track in tracks:
                        player.queue.insert(position, track)

                    pos_txt = f" (Pos. {position + 1})"

                total_duration = 0

                for t in tracks:
                    if not t.is_stream:
                        total_duration += t.duration

                if queue_loaded:
                    log_text = f"{inter.author.mention} adicionou `{len(tracks)} músicas` via: {query[7:]}."
                    title = f"Usando músicas salvas de {inter.author.display_name}"
                    icon_url = "https://i.ibb.co/51yMNPw/floppydisk.png"

                    desc = ""

                    tracks_playlists = {}

                    for t in tracks:
                        if t.playlist_name:
                            try:
                                tracks_playlists[t.playlist_url]["count"] += 1
                            except KeyError:
                                tracks_playlists[t.playlist_url] = {"name": t.playlist_name, "count": 1}

                    if tracks_playlists:
                        embed_description += "\n### Playlists carregadas:\n" + "\n".join(f"[`{info['name']}`]({url}) `- {info['count']} música{'s'[:info['count']^1]}` " for url, info in tracks_playlists.items()) + "\n"

                else:
                    query = fix_characters(query.replace(f"{source}:", '', 1), 25)
                    title = "Músicas adicionadas:"
                    icon_url = music_source_image(tracks[0].info['sourceName'])
                    log_text = f"{inter.author.mention} adicionou `{len(tracks)} músicas` via busca: `{query}`{pos_txt}."
                    desc = "\n".join(f"` {c+1}. ` [`{fix_characters(t.title, 75)}`](<{t.uri}>) `{time_format(t.duration)}`" for c, t in enumerate(tracks))

                embed.set_author(name="⠂" + title, icon_url=icon_url)
                embed.set_thumbnail(url=tracks[0].thumb)
                embed.description = desc or f"`{(tcount:=len(tracks))} música{'s'[:tcount^1]}`**┃**`{time_format(total_duration)}`**┃**{inter.author.mention}"
                emoji = "🎶"

        else:

            if not author.voice:
                raise NoVoice()

            if inter.author.id not in voice_channel.voice_states and bot.user.id not in voice_channel.voice_states:

                if not (free_bots := await self.check_available_bot(inter=inter, guild=guild, bot=bot, message=msg)):
                    return

                if free_bots[0] != bot:
                    try:
                        voice_channel = bot.get_channel(author.voice.channel.id)
                    except AttributeError:
                        raise NoVoice()
                    bot = free_bots.pop(0)
                    channel = bot.get_channel(channel.id)
                    guild = bot.get_guild(guild.id)
                    guild_data = await bot.get_data(guild.id, db_name=DBModel.guilds)
                    node = None

            await check_player_perm(inter=inter, bot=bot, channel=channel, guild_data=guild_data)

            try:
                player = bot.music.players[guild.id]
            except KeyError:
                player = await self.create_player(
                    inter=inter, bot=bot, guild=guild, guild_data=guild_data, channel=channel,
                    message_inter=message_inter, node=node, modal_message_id=modal_message_id
                )

            if options == "shuffle":
                shuffle(tracks.tracks)

            if position < 0 or len(tracks.tracks) < 2:

                if options == "reversed":
                    tracks.tracks.reverse()
                for track in tracks.tracks:
                    player.queue.append(track)
            else:
                if options != "reversed":
                    tracks.tracks.reverse()
                for track in tracks.tracks:
                    player.queue.insert(position, track)

                pos_txt = f" (Pos. {position + 1})"

            if tracks.tracks[0].info["sourceName"] == "youtube":

                try:
                    q = f"https://www.youtube.com/playlist?list={query.split('&list=')[1]}"
                except:
                    q = query

                if not await bot.is_owner(inter.author):
                    try:
                        async with bot.session.get((oembed_url:=f"https://www.youtube.com/oembed?url={q}")) as r:
                            try:
                                playlist_data = await r.json()
                            except:
                                raise Exception(f"{r.status} | {await r.text()}")
                            else:
                                tracks.data["playlistInfo"]["thumb"] = playlist_data["thumbnail_url"]
                    except Exception as e:
                        print(f"Falha ao obter artwork da playlist (oembed): {oembed_url} | {repr(e)}")

                else:

                    try:
                        with YoutubeDL(
                            {
                                'extract_flat': True,
                                'quiet': True,
                                'no_warnings': True,
                                'lazy_playlist': True,
                                'simulate': True,
                                'playlistend': 0,
                                'cachedir': "./.ytdl_cache",
                                'allowed_extractors': [
                                    r'.*youtube.*',
                                ],
                                'extractor_args': {
                                    'youtubetab': {
                                        "skip": ["webpage"]
                                    }
                                }
                            }
                        ) as ydl:
                            playlist_data = await bot.loop.run_in_executor(None, lambda: ydl.extract_info(q, download=False))

                        async with aiohttp.ClientSession() as session:
                            async with session.get(playlist_data["thumbnails"][0]['url']) as response:
                                if response.status != 200:
                                    response.raise_for_status()

                                image_file = disnake.File(fp=BytesIO(await response.read()), filename=f'{playlist_data["id"]}.jpg')

                        tracks.data["playlistInfo"]["thumb"] = playlist_data["thumbnails"][0]['url']
                    except Exception as e:
                        print(f"Falha ao obter artwork da playlist: {q} | {repr(e)}")

            loadtype = "playlist"

            log_text = f"{inter.author.mention} adicionou a playlist [`{fix_characters(tracks.name, 20)}`](<{tracks.url}>){pos_txt} `({len(tracks.tracks)})`."

            total_duration = 0

            for t in tracks.tracks:
                if not t.is_stream:
                    total_duration += t.duration

            try:
                embed.set_author(
                    name="⠂" + fix_characters(tracks.name, 35),
                    url=tracks.url,
                    icon_url=music_source_image(tracks.tracks[0].info['sourceName'])
                )
            except KeyError:
                embed.set_author(
                    name="⠂ Spotify Playlist",
                    icon_url=music_source_image(tracks.tracks[0].info['sourceName'])
                )

            if image_file:
                embed.set_thumbnail(f"attachment://{image_file.filename}")
            else:
                embed.set_thumbnail(url=tracks.thumb)
            embed.description = f"`{(tcount:=len(tracks.tracks))} música{'s'[:tcount^1]}`**┃**`{time_format(total_duration)}`**┃**{inter.author.mention}"
            emoji = "🎶"

            if reg_query is not None and tracks.uri:
                reg_query = {"name": tracks.name, "url": tracks.uri}

        embed.description += player.controller_link

        player.queue_autoplay.clear()

        if not is_pin:

            if not player.is_connected:
                try:
                    embed.description += f"\n`Canal de voz:` {voice_channel.mention}"
                except AttributeError:
                    pass

            embed.description += embed_description

            try:
                func = inter.edit_original_message
            except AttributeError:
                if msg:
                    func = msg.edit
                elif inter.message.author.id == bot.user.id:
                    func = inter.message.edit
                else:
                    func = inter.send

            footer_txt = f"`♾️` [`{user_data['lastfm']['username']}`](https://www.last.fm/user/{user_data['lastfm']['username']})" if user_data["lastfm"]["sessionkey"] and user_data["lastfm"]["scrobble"] else ""

            try:
                if original_bot.user.id != self.bot.user.id:
                    embed.description += f"\n-# **Via:** {bot.user.mention}" + (f" ⠂{footer_txt}" if footer_txt else "")
                elif footer_txt:
                    embed.description += f"\n-# {footer_txt}"
            except AttributeError:
                if footer_txt:
                    embed.description += f"\n-# {footer_txt}"

            if mix:
                components = []

            elif loadtype == "track":
                components = [
                    disnake.ui.Button(emoji="💗", label="Favoritar", custom_id=PlayerControls.embed_add_fav),
                    disnake.ui.Button(emoji="▶️", label="Tocar" + (" agora" if (player.current and player.current.autoplay) else ""), custom_id=PlayerControls.embed_forceplay),
                    disnake.ui.Button(emoji="<:add_music:588172015760965654>", label="Adicionar na fila",
                                      custom_id=PlayerControls.embed_enqueue_track),
                ]

            elif loadtype == "playlist":
                try:
                    self.bot.pool.enqueue_playlist_embed_cooldown.get_bucket(inter).update_rate_limit()
                except:
                    pass
                components = [
                    disnake.ui.Button(emoji="💗", label="Favoritar", custom_id=PlayerControls.embed_add_fav),
                    disnake.ui.Button(emoji="<:add_music:588172015760965654>", label="Adicionar na fila",
                                      custom_id=PlayerControls.embed_enqueue_playlist)
                ]
            else:
                components = None

            kw_embed = {"components": components} if components else {"view": None}
            if image_file:
                kw_embed["file"] = image_file
            await func(embed=embed, **kw_embed)

        if not player.is_connected:

            try:
                guild_data["check_other_bots_in_vc"]
            except KeyError:
                guild_data = await bot.get_data(guild.id, db_name=DBModel.guilds)

            if isinstance(voice_channel, disnake.StageChannel):
                player.stage_title_event = False

            await self.do_connect(
                inter, channel=voice_channel,
                check_other_bots_in_vc=guild_data["check_other_bots_in_vc"],
                bot=bot, me=player.guild.me
            )

        await self.process_music(inter=inter, force_play=force_play, ephemeral=ephemeral, user_data=user_data, player=player,
                                 log_text=log_text, emoji=emoji, warn_message=warn_message, reg_query=reg_query)

    @play.autocomplete("busca")
    async def fav_add_autocomplete(self, inter: disnake.Interaction, query: str):

        if not self.bot.is_ready() or URL_REG.match(query) or URL_REG.match(query):
            return [query] if len(query) < 100 else []

        favs = [">> [⭐ Favoritos ⭐] <<", ">> [💠 Integrações 💠] <<", ">> [📌 Favoritos do servidor 📌] <<"]

        if os.path.isfile(f"./local_database/saved_queues_v1/users/{inter.author.id}.pkl"):
            favs.append(">> [💾 Fila Salva 💾] <<")

        if not inter.guild_id:
            try:
                await check_pool_bots(inter, return_first=True)
            except:
                return [query] if len(query) < 100 else []

        try:
            vc = inter.author.voice
        except AttributeError:
            vc = True

        user_data = await self.bot.get_global_data(inter.author.id, db_name=DBModel.users)

        favs.extend(reversed([(f"{rec['url']} || {rec['name']}"[:100] if len(rec['url']) < 101 else rec['name'][:100]) for rec in user_data["last_tracks"] if rec.get("url")]))

        if not vc or not query:
            return favs[:20]

        return await google_search(self.bot, query, max_entries=20) or favs[:20]

    skip_back_cd = commands.CooldownMapping.from_cooldown(4, 13, commands.BucketType.member)
    skip_back_mc = commands.MaxConcurrency(1, per=commands.BucketType.member, wait=False)

    case_sensitive_args = CommandArgparse()
    case_sensitive_args.add_argument('-casesensitive', '-cs', action='store_true',
                             help="Buscar por músicas com a frase exata no nome da música ao invés de buscar palavra por palavra.")
    @check_stage_topic()
    @check_yt_cooldown()
    @is_requester()
    @check_queue_loading()
    @check_voice()
    @pool_command(name="skip", aliases=["next", "n", "s", "pular", "skipto"], cooldown=skip_back_cd,
                  max_concurrency=skip_back_mc, description=f"Pular a música atual que está tocando.",
                  extras={"flags": case_sensitive_args}, only_voiced=True,
                  usage="{prefix}{cmd} <termo>\nEx: {prefix}{cmd} sekai")
    async def skip_legacy(self, ctx: CustomContext, *, flags: str = ""):

        args, unknown = ctx.command.extras['flags'].parse_known_args(flags.split())

        if ctx.invoked_with == "skipto" and not unknown:
            raise GenericError("**Você deve adicionar um nome para usar o skipto.**")

        await self.skip.callback(self=self, inter=ctx, query=" ".join(unknown), case_sensitive=args.casesensitive)

    @check_stage_topic()
    @check_yt_cooldown()
    @is_requester()
    @check_queue_loading()
    @has_source()
    @check_voice()
    @commands.slash_command(
        description=f"{desc_prefix}Pular para uma música específica da fila.",
        extras={"only_voiced": True}, cooldown=skip_back_cd, max_concurrency=skip_back_mc
    )
    @commands.contexts(guild=True)
    async def skipto(
            self,
            inter: disnake.AppCmdInter,
            query: str = commands.Param(
                name="nome",
                description="Nome da música (completa ou parte dela)."
            ),
            case_sensitive: bool = commands.Param(
                name="nome_exato", default=False,
                description="Buscar por músicas com a frase exata no nome da música ao invés de buscar palavra por palavra.",

            )
    ):

        await self.skip.callback(self=self, inter=inter, query=query, case_sensitive=case_sensitive)

    @check_stage_topic()
    @check_yt_cooldown()
    @is_requester()
    @check_queue_loading()
    @has_player()
    @check_voice()
    @commands.slash_command(
        description=f"{desc_prefix}Pular a música atual que está tocando.",
        extras={"only_voiced": True}, cooldown=skip_back_cd, max_concurrency=skip_back_mc
    )
    @commands.contexts(guild=True)
    async def skip(
            self,
            inter: disnake.AppCmdInter, *,
            query: str = commands.Param(
                name="nome",
                description="Nome da música (completa ou parte dela).",
                default=None,
            ),
            play_only: str = commands.Param(
                name=disnake.Localized("play_only", data={disnake.Locale.pt_BR: "tocar_apenas"}),
                choices=[
                    disnake.OptionChoice(
                        disnake.Localized("Yes", data={disnake.Locale.pt_BR: "Sim"}), "yes"
                    )
                ],
                description="Apenas tocar a música imediatamente (sem rotacionar a flia)",
                default="no"
            ),
            case_sensitive: bool = commands.Param(
                name="nome_exato", default=False,
                description="Buscar por músicas com a frase exata no nome da música ao invés de buscar palavra por palavra.",

            )
    ):

        try:
            bot = inter.music_bot
            guild = inter.music_guild
        except AttributeError:
            bot = inter.bot
            guild = bot.get_guild(inter.guild_id)

        player: LavalinkPlayer = bot.music.players[inter.guild_id]

        ephemeral = await self.is_request_channel(inter)

        interaction = None

        if query:

            try:
                index = queue_track_index(inter, bot, query, case_sensitive=case_sensitive)[0][0]
            except IndexError:
                raise GenericError(f"**Não há músicas na fila com o nome: {query}**")

            if player.queue:
                track: LavalinkTrack = player.queue[index]
                player.queue.append(player.last_track or player.current)
            else:
                track: LavalinkTrack = player.queue_autoplay[index]
                index += 1
                player.queue_autoplay.appendleft(player.last_track or player.current)

            player.last_track = None

            if player.loop == "current":
                player.loop = False

            if play_only == "yes":
                if track.autoplay:
                    del player.queue_autoplay[index]
                    player.queue_autoplay.appendleft(track)
                else:
                    del player.queue[index]
                    player.queue.appendleft(track)

            elif index > 0:
                if track.autoplay:
                    player.queue_autoplay.rotate(0 - index)
                else:
                    player.queue.rotate(0 - index)

            player.set_command_log(emoji="⤵️", text=f"{inter.author.mention} pulou para a música atual.")

            embed = disnake.Embed(
                color=self.bot.get_color(guild.me),
                description= f"⤵️ **⠂{inter.author.mention} pulou para a música:**\n"
                             f"╰[`{fix_characters(track.title, 43)}`](<{track.uri or track.search_uri}>){player.controller_link}"
            )

            try:
                if bot.user.id != self.bot.user.id:
                    embed.set_footer(text=f"Bot selecionado: {bot.user.display_name}", icon_url=bot.user.display_avatar.url)
            except AttributeError:
                pass

            if isinstance(inter, disnake.MessageInteraction) and inter.data.custom_id == "queue_track_selection":
                await inter.response.edit_message(embed=embed, view=None)
            elif not isinstance(inter, (CustomContext, disnake.AppCmdInter)) and inter.data.custom_id == "musicplayer_queue_dropdown":
                await inter.response.defer()
            else:
                await inter.send(embed=embed, ephemeral=ephemeral)

        else:

            if isinstance(inter, disnake.MessageInteraction):
                player.set_command_log(text=f"{inter.author.mention} pulou a música.", emoji="⏭️")
                if not inter.response.is_done():
                    try:
                        await inter.response.defer()
                    except:
                        pass
                interaction = inter
            else:

                player.set_command_log(emoji="⏭️", text=f"{inter.author.mention} pulou a música.")

                embed = disnake.Embed(
                    color=self.bot.get_color(guild.me),
                    description=f"⏭️ **⠂{inter.author.mention} pulou a música:\n"
                                f"╰[`{fix_characters(player.current.title, 43)}`](<{player.current.uri or player.current.search_uri}>)**"
                                f"{player.controller_link}"
                )

                try:
                    if bot.user.id != self.bot.user.id:
                        embed.set_footer(text=f"Bot selecionado: {bot.user.display_name}", icon_url=bot.user.display_avatar.url)
                except AttributeError:
                    pass

                await inter.send(embed=embed, ephemeral=ephemeral)

            if player.loop == "current":
                player.loop = False

        try:
            (player.current or player.last_track).info["extra"]["track_loops"] = 0
        except AttributeError:
            pass

        await player.track_end(ignore_track_loop=True)
        player.ignore_np_once = True
        await player.process_next(inter=interaction)

    @check_yt_cooldown()
    @check_stage_topic()
    @is_dj()
    @check_queue_loading()
    @has_player()
    @check_voice()
    @pool_command(name="back", aliases=["b", "voltar"], description="Voltar para a música anterior.", only_voiced=True,
                  cooldown=skip_back_cd, max_concurrency=skip_back_mc)
    async def back_legacy(self, ctx: CustomContext):
        await self.back.callback(self=self, inter=ctx)

    @check_stage_topic()
    @is_dj()
    @has_player()
    @check_queue_loading()
    @check_voice()
    @commands.max_concurrency(1, commands.BucketType.member)
    @commands.slash_command(
        description=f"{desc_prefix}Voltar para a música anterior.",
        extras={"only_voiced": True}, cooldown=skip_back_cd, max_concurrency=skip_back_mc
    )
    @commands.contexts(guild=True)
    async def back(self, inter: disnake.AppCmdInter):

        try:
            bot = inter.music_bot
        except AttributeError:
            bot = inter.bot

        player: LavalinkPlayer = bot.music.players[inter.guild_id]

        if not len(player.queue) and (player.keep_connected or not len(player.played)):
            await player.seek(0)
            await self.interaction_message(inter, "voltou para o início da música.", emoji="⏪")
            return

        try:
            track = player.played.pop()
        except:
            track = player.queue.pop()

        if not track and player.autoplay:
            try:
                track = player.queue_autoplay.pop()
            except:
                pass

        if player.current:
            if player.current.autoplay:
                if player.autoplay:
                    player.queue_autoplay.appendleft(player.current)
            else:
                player.queue.appendleft(player.current)

        player.last_track = None

        player.queue.appendleft(track)

        if isinstance(inter, disnake.MessageInteraction):
            interaction = inter
            player.set_command_log(text=f"{inter.author.mention} voltou para a música atual.", emoji="⏮️")
            await inter.response.defer()
        else:

            interaction = None

            t = player.queue[0]

            txt = [
                "voltou para a música atual.",
                f"⏮️ **⠂{inter.author.mention} voltou para a música:\n╰[`{fix_characters(t.title, 43)}`](<{t.uri or t.search_uri}>)**"
            ]

            await self.interaction_message(inter, txt, emoji="⏮️", store_embed=True)

        if player.loop == "current":
            player.loop = False

        player.ignore_np_once = True

        if not player.current:
            await player.process_next(inter=interaction)
        else:
            player.is_previows_music = True
            await player.track_end()
            await player.process_next(inter=interaction, force_np=True)

    @check_stage_topic()
    @check_queue_loading()
    @has_source()
    @check_voice()
    @commands.slash_command(
        description=f"{desc_prefix}Votar para pular a música atual.",
        extras={"only_voiced": True}
    )
    @commands.contexts(guild=True)
    async def voteskip(self, inter: disnake.AppCmdInter):

        try:
            bot = inter.music_bot
            guild = inter.music_guild
        except AttributeError:
            bot = inter.bot
            guild = inter.guild

        player: LavalinkPlayer = bot.music.players[inter.guild_id]

        embed = disnake.Embed()

        if inter.author.id in player.votes:
            raise GenericError("**Você já votou para pular a música atual.**")

        embed.colour = self.bot.get_color(guild.me)

        txt = [
            f"votou para pular a música atual (votos: {len(player.votes) + 1}/{self.bot.config['VOTE_SKIP_AMOUNT']}).",
            f"{inter.author.mention} votou para pular a música atual (votos: {len(player.votes) + 1}/{self.bot.config['VOTE_SKIP_AMOUNT']}).",
        ]

        if len(player.votes) < self.bot.config.get('VOTE_SKIP_AMOUNT', 3):
            embed.description = txt
            player.votes.add(inter.author.id)
            await self.interaction_message(inter, txt, emoji="✋")
            return

        await self.interaction_message(inter, txt, emoji="✋")
        await player.track_end()
        await player.process_next()

    volume_cd = commands.CooldownMapping.from_cooldown(1, 7, commands.BucketType.member)
    volume_mc = commands.MaxConcurrency(1, per=commands.BucketType.member, wait=False)

    @is_dj()
    @has_source()
    @check_voice()
    @pool_command(name="volume", description="Ajustar volume da música.", aliases=["vol", "v"], only_voiced=True,
                  cooldown=volume_cd, max_concurrency=volume_mc, usage="{prefix}{cmd} [nivel]\nEx: {prefix}{cmd} 50")
    async def volume_legacy(self, ctx: CustomContext, level: int):

        if not 4 < level < 151:
            raise GenericError("**Volume inválido! escolha entre 5 a 150**", self_delete=7)

        await self.volume.callback(self=self, inter=ctx, value=int(level))

    @is_dj()
    @has_source()
    @check_voice()
    @commands.slash_command(description=f"{desc_prefix}Ajustar volume da música.", extras={"only_voiced": True},
                            cooldown=volume_cd, max_concurrency=volume_mc)
    @commands.contexts(guild=True)
    async def volume(
            self,
            inter: disnake.AppCmdInter, *,
            value: int = commands.Param(name="nível", description="nível entre 5 a 150", min_value=5.0, max_value=150.0)
    ):

        try:
            bot = inter.music_bot
            guild = inter.music_guild
        except AttributeError:
            bot = inter.bot
            guild = inter.guild

        player: LavalinkPlayer = bot.music.players[inter.guild_id]

        embed = disnake.Embed(color=disnake.Colour.red())

        if value is None:

            view = VolumeInteraction(inter)

            embed.colour = self.bot.get_color(guild.me)
            embed.description = "**Selecione o nível do volume abaixo:**"

            try:
                if bot.user.id != self.bot.user.id:
                    embed.set_footer(text=f"Bot selecionado: {bot.user.display_name}", icon_url=bot.user.display_avatar.url)
            except AttributeError:
                pass

            await inter.send(embed=embed, ephemeral=await self.is_request_channel(inter), view=view)
            await view.wait()
            if view.volume is None:
                return

            value = view.volume

        elif not 4 < value < 151:
            raise GenericError("O volume deve estar entre **5** a **150**.")

        await player.set_volume(value)

        txt = [f"ajustou o volume para **{value}%**", f"🔊 **⠂{inter.author.mention} ajustou o volume para {value}%**"]
        await self.interaction_message(inter, txt, emoji="🔊")

    pause_resume_cd = commands.CooldownMapping.from_cooldown(2, 7, commands.BucketType.member)
    pause_resume_mc =commands.MaxConcurrency(1, per=commands.BucketType.member, wait=False)

    @is_dj()
    @has_source()
    @check_voice()
    @pool_command(name="pause", aliases=["pausar"], description="Pausar a música.", only_voiced=True,
                  cooldown=pause_resume_cd, max_concurrency=pause_resume_mc)
    async def pause_legacy(self, ctx: CustomContext):
        await self.pause.callback(self=self, inter=ctx)

    @is_dj()
    @has_source()
    @check_voice()
    @commands.slash_command(
        description=f"{desc_prefix}Pausar a música.", extras={"only_voiced": True},
        cooldown=pause_resume_cd, max_concurrency=pause_resume_mc
    )
    @commands.contexts(guild=True)
    async def pause(self, inter: disnake.AppCmdInter):

        try:
            bot = inter.music_bot
        except AttributeError:
            bot = inter.bot

        player: LavalinkPlayer = bot.music.players[inter.guild_id]

        if player.paused:
            raise GenericError("**A música já está pausada.**")

        await player.set_pause(True)

        txt = ["pausou a música.", f"⏸️ **⠂{inter.author.mention} pausou a musica.**"]

        await self.interaction_message(inter, txt, rpc_update=True, emoji="⏸️")
        await player.update_stage_topic()

    @is_dj()
    @has_source()
    @check_voice()
    @pool_command(name="resume", aliases=["unpause"], description="Retomar/Despausar a música.", only_voiced=True,
                  cooldown=pause_resume_cd, max_concurrency=pause_resume_mc)
    async def resume_legacy(self, ctx: CustomContext):
        await self.resume.callback(self=self, inter=ctx)

    @is_dj()
    @has_source()
    @check_voice()
    @commands.slash_command(
        description=f"{desc_prefix}Retomar/Despausar a música.",
        extras={"only_voiced": True}, cooldown=pause_resume_cd, max_concurrency=pause_resume_mc
    )
    @commands.contexts(guild=True)
    async def resume(self, inter: disnake.AppCmdInter):

        try:
            bot = inter.music_bot
        except AttributeError:
            bot = inter.bot

        player: LavalinkPlayer = bot.music.players[inter.guild_id]

        if not player.paused:
            raise GenericError("**A música não está pausada.**")

        await player.set_pause(False)

        txt = ["retomou a música.", f"▶️ **⠂{inter.author.mention} despausou a música.**"]
        await self.interaction_message(inter, txt, rpc_update=True, emoji="▶️")
        await player.update_stage_topic()

    seek_cd = commands.CooldownMapping.from_cooldown(2, 10, commands.BucketType.member)
    seek_mc =commands.MaxConcurrency(1, per=commands.BucketType.member, wait=False)

    @check_stage_topic()
    @is_dj()
    @check_queue_loading()
    @has_source()
    @check_voice()
    @pool_command(name="seek", aliases=["sk"], description="Avançar/Retomar a música para um tempo específico.",
                  only_voiced=True, cooldown=seek_cd, max_concurrency=seek_mc,
                  usage="{prefix}{cmd} [tempo]\n"
                        "Ex 1: {prefix}{cmd} 10 (tempo 0:10)\n"
                        "Ex 2: {prefix}{cmd} 1:45 (tempo 1:45)")
    async def seek_legacy(self, ctx: CustomContext, *, position: str):
        await self.seek.callback(self=self, inter=ctx, position=position)

    @check_stage_topic()
    @is_dj()
    @check_queue_loading()
    @has_source()
    @check_voice()
    @commands.slash_command(
        description=f"{desc_prefix}Avançar/Retomar a música para um tempo específico.",
        extras={"only_voiced": True}, cooldown=seek_cd, max_concurrency=seek_mc
    )
    @commands.contexts(guild=True)
    async def seek(
            self,
            inter: disnake.AppCmdInter,
            position: str = commands.Param(name="tempo", description="Tempo para avançar/voltar (ex: 1:45 / 40 / 0:30)")
    ):

        try:
            bot = inter.music_bot
        except AttributeError:
            bot = inter.bot

        player: LavalinkPlayer = bot.music.players[inter.guild_id]

        if player.current.is_stream:
            raise GenericError("**Você não pode usar esse comando em uma livestream.**")

        position = position.split(" | ")[0].replace(" ", ":")

        seconds = string_to_seconds(position)

        if seconds is None:
            raise GenericError(
                "**Você usou um tempo inválido! Use segundos (1 ou 2 digitos) ou no formato (minutos):(segundos)**")

        milliseconds = seconds * 1000

        if milliseconds < 0:
            milliseconds = 0

        if milliseconds > player.position:

            emoji = "⏩"

            txt = [
                f"avançou o tempo da música para: `{time_format(milliseconds)}`",
                f"{emoji} **⠂{inter.author.mention} avançou o tempo da música para:** `{time_format(milliseconds)}`"
            ]

        else:

            emoji = "⏪"

            txt = [
                f"voltou o tempo da música para: `{time_format(milliseconds)}`",
                f"{emoji} **⠂{inter.author.mention} voltou o tempo da música para:** `{time_format(milliseconds)}`"
            ]

        await player.seek(milliseconds)

        if player.paused:
            await player.set_pause(False)

        await self.interaction_message(inter, txt, emoji=emoji)

        await asyncio.sleep(2)
        await player.update_stage_topic()
        await player.process_rpc()

    @seek.autocomplete("tempo")
    async def seek_suggestions(self, inter: disnake.Interaction, query: str):

        try:
            if not inter.author.voice:
                return
        except AttributeError:
            pass

        if not self.bot.bot_ready or not self.bot.is_ready():
            return []

        if query:
            return [time_format(string_to_seconds(query)*1000)]

        try:
            await check_pool_bots(inter, only_voiced=True)
            bot = inter.music_bot
        except:
            return

        try:
            player: LavalinkPlayer = bot.music.players[inter.guild_id]
        except KeyError:
            return

        if not player.current or player.current.is_stream:
            return

        seeks = []

        if player.current.duration >= 90000:
            times = [int(n * 0.5 * 10) for n in range(20)]
        else:
            times = [int(n * 1 * 10) for n in range(20)]

        for p in times:
            percent = percentage(p, player.current.duration)
            seeks.append(f"{time_format(percent)} | {p}%")

        return seeks

    loop_cd = commands.CooldownMapping.from_cooldown(3, 5, commands.BucketType.member)
    loop_mc =commands.MaxConcurrency(1, per=commands.BucketType.member, wait=False)

    @is_dj()
    @has_source()
    @check_voice()
    @pool_command(
        description=f"Selecionar modo de repetição entre: música atual / fila / desativar / quantidade (usando números).",
        only_voiced=True, cooldown=loop_cd, max_concurrency=loop_mc,
        usage="{prefix}{cmd} <quantidade|modo>\nEx 1: {prefix}{cmd} 1\nEx 2: {prefix}{cmd} queue")
    async def loop(self, ctx: CustomContext, mode: str = None):

        if not mode:

            embed = disnake.Embed(
                description="**Selecione um modo de repetição:**",
                color=self.bot.get_color(ctx.guild.me)
            )

            msg = await ctx.send(
                ctx.author.mention,
                embed=embed,
                components=[
                    disnake.ui.Select(
                        placeholder="Selecione uma opção:",
                        custom_id="loop_mode_legacy",
                        options=[
                            disnake.SelectOption(label="Música Atual", value="current"),
                            disnake.SelectOption(label="Fila do player", value="queue"),
                            disnake.SelectOption(label="Desativar repetição", value="off")
                        ]
                    )
                ]
            )

            try:
                select: disnake.MessageInteraction = await self.bot.wait_for(
                    "dropdown", timeout=30,
                    check=lambda i: i.message.id == msg.id and i.author == ctx.author
                )
            except asyncio.TimeoutError:
                embed.description = "Tempo de seleção esgotado!"
                try:
                    await msg.edit(embed=embed, view=None)
                except:
                    pass
                return

            mode = select.data.values[0]
            ctx.store_message = msg

        if mode.isdigit():

            if len(mode) > 2 or int(mode) > 10:
                raise GenericError(f"**Quantidade inválida: {mode}**\n"
                                   "`Quantidade máxima permitida: 10`")

            await self.loop_amount.callback(self=self, inter=ctx, value=int(mode))
            return

        if mode not in ('current', 'queue', 'off'):
            raise GenericError("Modo inválido! escolha entre: current/queue/off")

        await self.loop_mode.callback(self=self, inter=ctx, mode=mode)

    @is_dj()
    @has_source()
    @check_voice()
    @commands.slash_command(
        description=f"{desc_prefix}Selecionar modo de repetição entre: atual / fila ou desativar.",
        extras={"only_voiced": True}, cooldown=loop_cd, max_concurrency=loop_mc
    )
    @commands.contexts(guild=True)
    async def loop_mode(
            self,
            inter: disnake.AppCmdInter,
            mode: str = commands.Param(
                name="modo",
                choices=[
                    disnake.OptionChoice(
                        disnake.Localized("Current", data={disnake.Locale.pt_BR: "Música Atual"}), "current"
                    ),
                    disnake.OptionChoice(
                        disnake.Localized("Queue", data={disnake.Locale.pt_BR: "Fila"}), "queue"
                    ),
                    disnake.OptionChoice(
                        disnake.Localized("Off", data={disnake.Locale.pt_BR: "Desativar"}), "off"
                    ),
                ]
            )
    ):

        try:
            bot = inter.music_bot
        except AttributeError:
            bot = inter.bot

        player: LavalinkPlayer = bot.music.players[inter.guild_id]

        if mode == player.loop:
            raise GenericError("**O modo de repetição selecionado já está ativo...**")

        if mode == 'off':
            mode = False
            player.current.info["extra"]["track_loops"] = 0
            emoji = "⭕"
            txt = ['desativou a repetição.', f"{emoji} **⠂{inter.author.mention}desativou a repetição.**"]

        elif mode == "current":
            player.current.info["extra"]["track_loops"] = 0
            emoji = "🔂"
            txt = ["ativou a repetição da música atual.",
                   f"{emoji} **⠂{inter.author.mention} ativou a repetição da música atual.**"]

        else:  # queue
            emoji = "🔁"
            txt = ["ativou a repetição da fila.", f"{emoji} **⠂{inter.author.mention} ativou a repetição da fila.**"]

        player.loop = mode

        bot.loop.create_task(player.process_rpc())

        await self.interaction_message(inter, txt, emoji=emoji)

    @is_dj()
    @has_source()
    @check_voice()
    @commands.slash_command(
        description=f"{desc_prefix}Definir quantidade de repetições da música atual.",
        extras={"only_voiced": True}, cooldown=loop_cd, max_concurrency=loop_mc
    )
    @commands.contexts(guild=True)
    async def loop_amount(
            self,
            inter: disnake.AppCmdInter,
            value: int = commands.Param(name="valor", description="número de repetições.")
    ):

        try:
            bot = inter.music_bot
        except AttributeError:
            bot = inter.bot

        player: LavalinkPlayer = bot.music.players[inter.guild_id]

        player.current.info["extra"]["track_loops"] = value

        txt = [
            f"definiu a quantidade de repetições da música "
            f"[`{(fix_characters(player.current.title, 25))}`](<{player.current.uri or player.current.search_uri}>) para **{value}**.",
            f"🔄 **⠂{inter.author.mention} definiu a quantidade de repetições da música para [{value}]:**\n"
            f"╰[`{player.current.title}`](<{player.current.uri or player.current.search_uri}>)"
        ]

        await self.interaction_message(inter, txt, rpc_update=True, emoji="🔄")

    remove_mc = commands.MaxConcurrency(1, per=commands.BucketType.guild, wait=False)

    @is_dj()
    @has_player()
    @check_voice()
    @pool_command(name="remove", aliases=["r", "del"], description="Remover uma música específica da fila.",
                  only_voiced=True, max_concurrency=remove_mc, extras={"flags": case_sensitive_args},
                  usage="{prefix}{cmd} [nome]\nEx: {prefix}{cmd} sekai")
    async def remove_legacy(self, ctx: CustomContext, *, flags: str = ""):

        args, unknown = ctx.command.extras['flags'].parse_known_args(flags.split())

        if not unknown:
            raise GenericError("**Você não adicionou o nome da música.**")

        await self.remove.callback(self=self, inter=ctx, query=" ".join(unknown), case_sensitive=args.casesensitive)

    @is_dj()
    @has_player()
    @check_voice()
    @commands.slash_command(
        description=f"{desc_prefix}Remover uma música específica da fila.",
        extras={"only_voiced": True}, max_concurrency=remove_mc
    )
    @commands.contexts(guild=True)
    async def remove(
            self,
            inter: disnake.AppCmdInter,
            query: str = commands.Param(name="nome", description="Nome da música completo."),
            case_sensitive: bool = commands.Param(
                name="nome_exato", default=False,
                description="Buscar por músicas com a frase exata no nome da música ao invés de buscar palavra por palavra.",

            )
    ):

        try:
            bot = inter.music_bot
        except AttributeError:
            bot = inter.bot

        try:
            index = queue_track_index(inter, bot, query, case_sensitive=case_sensitive)[0][0]
        except IndexError:
            raise GenericError(f"**Não há músicas na fila com o nome: {query}**")

        player: LavalinkPlayer = bot.music.players[inter.guild_id]

        track = player.queue[index]

        player.queue.remove(track)

        txt = [
            f"removeu a música [`{(fix_characters(track.title, 25))}`](<{track.uri or track.search_uri}>) da fila.",
            f"♻️ **⠂{inter.author.mention} removeu a música da fila:**\n╰[`{track.title}`](<{track.uri or track.search_uri}>)"
        ]

        await self.interaction_message(inter, txt, emoji="♻️")

        await player.update_message()

    queue_manipulation_cd = commands.CooldownMapping.from_cooldown(2, 15, commands.BucketType.guild)

    @is_dj()
    @has_player()
    @check_voice()
    @pool_command(name="readd", aliases=["readicionar", "rdd"], only_voiced=True, cooldown=queue_manipulation_cd,
                  max_concurrency=remove_mc, description="Readicionar as músicas tocadas na fila.")
    async def readd_legacy(self, ctx: CustomContext):
        await self.readd_songs.callback(self=self, inter=ctx)

    @is_dj()
    @has_player()
    @check_voice()
    @commands.slash_command(
        description=f"{desc_prefix}Readicionar as músicas tocadas na fila.",
        extras={"only_voiced": True}, cooldown=queue_manipulation_cd, max_concurrency=remove_mc
    )
    @commands.contexts(guild=True)
    async def readd_songs(self, inter: disnake.AppCmdInter):

        try:
            bot = inter.music_bot
        except AttributeError:
            bot = inter.bot

        player: LavalinkPlayer = bot.music.players[inter.guild_id]

        if not player.played and not player.failed_tracks:
            raise GenericError("**Não há músicas tocadas.**")

        qsize = len(player.played) + len(player.failed_tracks)

        player.played.reverse()
        player.failed_tracks.reverse()
        player.queue.extend(player.failed_tracks)
        player.queue.extend(player.played)
        player.played.clear()
        player.failed_tracks.clear()

        txt = [
            f"readicionou [{qsize}] música{(s:='s'[:qsize^1])} tocada{s} na fila.",
            f"🎶 **⠂{inter.author.mention} readicionou {qsize} música{s} na fila.**"
        ]

        await self.interaction_message(inter, txt, emoji="🎶")

        await player.update_message()

        if not player.current:
            await player.process_next()
        else:
            await player.update_message()

    @is_dj()
    @has_player()
    @check_voice()
    @pool_command(name="rotate", aliases=["rt", "rotacionar"], only_voiced=True,
                  description="Rotacionar a fila para a música especificada.",
                  cooldown=queue_manipulation_cd, max_concurrency=remove_mc, extras={"flags": case_sensitive_args},
                  usage="{prefix}{cmd} [nome]\nEx: {prefix}{cmd} sekai")
    async def rotate_legacy(self, ctx: CustomContext, *, flags: str = ""):

        args, unknown = ctx.command.extras['flags'].parse_known_args(flags.split())

        if not unknown:
            raise GenericError("**Você não adicionou o nome da música.**")

        await self.rotate.callback(self=self, inter=ctx, query=" ".join(unknown), case_sensitive=args.casesensitive)

    @is_dj()
    @check_queue_loading()
    @has_player()
    @check_voice()
    @commands.slash_command(
        description=f"{desc_prefix}Rotacionar a fila para a música especificada.",
        extras={"only_voiced": True}, cooldown=queue_manipulation_cd, max_concurrency=remove_mc
    )
    @commands.contexts(guild=True)
    async def rotate(
            self,
            inter: disnake.AppCmdInter,
            query: str = commands.Param(name="nome", description="Nome da música completo."),
            case_sensitive: bool = commands.Param(
                name="nome_exato", default=False,
                description="Buscar por músicas com a frase exata no nome da música ao invés de buscar palavra por palavra.",
            )
    ):

        try:
            bot = inter.music_bot
        except AttributeError:
            bot = inter.bot

        index = queue_track_index(inter, bot, query, case_sensitive=case_sensitive)

        if not index:
            raise GenericError(f"**Não há músicas na fila com o nome: {query}**")

        index = index[0][0]

        player: LavalinkPlayer = bot.music.players[inter.guild_id]

        track = (player.queue + player.queue_autoplay)[index]

        if index <= 0:
            raise GenericError(f"**A música **[`{track.title}`](<{track.uri or track.search_uri}>) já é a próxima da fila.")

        if track.autoplay:
            player.queue_autoplay.rotate(0 - (index - len(player.queue)))
        else:
            player.queue.rotate(0 - (index))

        txt = [
            f"rotacionou a fila para a música [`{(fix_characters(track.title, limit=25))}`](<{track.uri or track.search_uri}>).",
            f"🔃 **⠂{inter.author.mention} rotacionou a fila para a música:**\n╰[`{track.title}`](<{track.uri or track.search_uri}>)."
        ]

        if isinstance(inter, disnake.MessageInteraction):
            player.set_command_log(text=f"{inter.author.mention} " + txt[0], emoji="🔃")
        else:
            await self.interaction_message(inter, txt, emoji="🔃", components=[
                disnake.ui.Button(emoji="▶️", label="Tocar agora", custom_id=PlayerControls.embed_forceplay),
            ])

        await player.update_message()

    song_request_thread_cd = commands.CooldownMapping.from_cooldown(1, 120, commands.BucketType.guild)

    @is_dj()
    @has_player()
    @check_voice()
    @commands.bot_has_guild_permissions(manage_threads=True)
    @pool_command(name="songrequestthread", aliases=["songrequest", "srt"], only_voiced=True,
                  description="Criar uma thread/conversa temporária para song-request (pedido de música)")
    async def song_request_thread_legacy(self, ctx: CustomContext):

        await self.song_request_thread.callback(self=self, inter=ctx)

    @is_dj()
    @has_player()
    @check_voice()
    @commands.slash_command(extras={"only_voiced": True}, cooldown=song_request_thread_cd,
                            description=f"{desc_prefix}Criar uma thread/conversa temporária para song-request (pedido de música)")
    @commands.contexts(guild=True)
    async def song_request_thread(self, inter: disnake.AppCmdInter):

        try:
            bot = inter.music_bot
            guild = inter.music_guild
        except AttributeError:
            bot = inter.bot
            guild = inter.guild

        if not self.bot.intents.message_content:
            raise GenericError("**Atualmente não tenho a intent de message-content para conferir "
                               "o conteúdo de mensagens**")

        player: LavalinkPlayer = bot.music.players[guild.id]

        if player.static:
            raise GenericError("**Você não pode usar esse comando com um canal de song-request configurado.**")

        if player.has_thread:
            raise GenericError("**Já há uma thread/conversa ativa no player.**")

        if not isinstance(player.text_channel, disnake.TextChannel):
            raise GenericError("**O player-controller está ativo em um canal incompatível com "
                               "criação de thread/conversa.**")

        if not player.controller_mode:
            raise GenericError("**A skin/aparência atual não é compatível com o sistem de song-request "
                               "via thread/conversa\n\n"
                               "Nota:** `Esse sistema requer uma skin que use botões.`")

        if not player.text_channel.permissions_for(guild.me).send_messages:
            raise GenericError(f"**{bot.user.mention} não possui permissão enviar mensagens no canal {player.text_channel.mention}.**")

        if not player.text_channel.permissions_for(guild.me).create_public_threads:
            raise GenericError(f"**{bot.user.mention} não possui permissão de criar tópicos públicos.**")

        if not [m for m in player.guild.me.voice.channel.members if not m.bot and
                player.text_channel.permissions_for(m).send_messages_in_threads]:
            raise GenericError(f"**Não há membros no canal <#{player.channel_id}> com permissão de enviar mensagens "
                               f"em tópicos no canal {player.text_channel.mention}")

        await inter.response.defer(ephemeral=True)

        thread = await player.message.create_thread(name=f"{bot.user.name} temp. song-request", auto_archive_duration=10080)

        txt = [
            "Ativou o sistema de thread/conversa temporária para pedido de música.",
            f"💬 **⠂{inter.author.mention} criou uma [thread/conversa]({thread.jump_url}) temporária para pedido de música.**"
        ]

        await self.interaction_message(inter, txt, emoji="💬", defered=True, force=True)

    nightcore_cd = commands.CooldownMapping.from_cooldown(1, 7, commands.BucketType.guild)
    nightcore_mc = commands.MaxConcurrency(1, per=commands.BucketType.guild, wait=False)

    @is_dj()
    @has_source()
    @check_voice()
    @pool_command(name="nightcore", aliases=["nc"], only_voiced=True, cooldown=nightcore_cd, max_concurrency=nightcore_mc,
                  description="Ativar/Desativar o efeito nightcore (Música acelerada com tom mais agudo).")
    async def nightcore_legacy(self, ctx: CustomContext):

        await self.nightcore.callback(self=self, inter=ctx)

    @is_dj()
    @has_source()
    @check_voice()
    @commands.slash_command(
        description=f"{desc_prefix}Ativar/Desativar o efeito nightcore (Música acelerada com tom mais agudo).",
        extras={"only_voiced": True}, cooldown=nightcore_cd, max_concurrency=nightcore_mc,
    )
    @commands.contexts(guild=True)
    async def nightcore(self, inter: disnake.AppCmdInter):

        try:
            bot = inter.music_bot
        except AttributeError:
            bot = inter.bot

        player: LavalinkPlayer = bot.music.players[inter.guild_id]

        player.nightcore = not player.nightcore

        if player.nightcore:
            await player.set_timescale(pitch=1.2, speed=1.1)
            txt = "ativou"
        else:
            await player.set_timescale(enabled=False)
            await player.update_filters()
            txt = "desativou"

        txt = [f"{txt} o efeito nightcore.", f"🇳 **⠂{inter.author.mention} {txt} o efeito nightcore.**"]

        await self.interaction_message(inter, txt, emoji="🇳")


    np_cd = commands.CooldownMapping.from_cooldown(1, 7, commands.BucketType.member)

    @commands.command(name="nowplaying", aliases=["np", "npl", "current", "tocando", "playing"],
                 description="Exibir informações da música que você está ouvindo no momento.", cooldown=np_cd)
    async def now_playing_legacy(self, ctx: CustomContext):
        await self.now_playing.callback(self=self, inter=ctx)

    @commands.slash_command(description=f"{desc_prefix}Exibir info da música que que você está ouvindo (em qualquer servidor).",
                            cooldown=np_cd, extras={"allow_private": True})
    @commands.contexts(guild=True)
    async def now_playing(self, inter: disnake.AppCmdInter):

        player: Optional[LavalinkPlayer] = None

        for bot in self.bot.pool.get_guild_bots(inter.guild_id):

            try:
                p = bot.music.players[inter.guild_id]
            except KeyError:
                continue

            if not p.last_channel:
                continue

            if inter.author.id in p.last_channel.voice_states:
                player = p
                break

        if not player:

            if isinstance(inter, CustomContext) and not (await self.bot.is_owner(inter.author)):

                try:
                    slashcmd = f"</now_playing:" + str(self.bot.get_global_command_named("now_playing",
                                                                                                      cmd_type=disnake.ApplicationCommandType.chat_input).id) + ">"
                except AttributeError:
                    slashcmd = "/now_playing"

                raise GenericError("**Você deve estar conectado em um canal de voz do servidor atual onde há player ativo...**\n"
                                   f"`Nota: Caso esteja ouvindo em outro servidor você pode usar o comando` {slashcmd}")

            for bot in self.bot.pool.get_guild_bots(inter.guild_id):

                for player_id in bot.music.players:

                    if player_id == inter.guild_id:
                        continue

                    if inter.author.id in (p := bot.music.players[player_id]).last_channel.voice_states:
                        player = p
                        break

        if not player:
            raise GenericError("**Você deve estar conectado em um canal de voz com player ativo...**")

        if not player.current:
            raise GenericError(f"**No momento não estou tocando algo no canal {player.last_channel.mention}**")

        guild_data = await player.bot.get_data(inter.guild_id, db_name=DBModel.guilds)

        ephemeral = (player.guild.id != inter.guild_id and not await player.bot.is_owner(inter.author)) or await self.is_request_channel(inter, data=guild_data)

        url = player.current.uri or player.current.search_uri

        if player.current.info["sourceName"] == "youtube":
            url += f"&t={int(player.position/1000)}s"

        txt = f"### [{player.current.title}](<{url}>)\n"

        footer_kw = {}

        if player.current.is_stream:
            txt += "> 🔴 **⠂Transmissão ao vivo**\n"
        else:
            progress = ProgressBar(
                player.position,
                player.current.duration,
                bar_count=8
            )

            txt += f"```ansi\n[34;1m[{time_format(player.position)}] {('=' * progress.start)}[0m🔴️[36;1m{'-' * progress.end} " \
                   f"[{time_format(player.current.duration)}][0m```\n"

        txt += f"> 👤 **⠂Uploader:** {player.current.authors_md}\n"

        if player.current.album_name:
            txt += f"> 💽 **⠂Álbum:** [`{fix_characters(player.current.album_name, limit=20)}`]({player.current.album_url})\n"

        if not player.current.autoplay:
            txt += f"> ✋ **⠂Solicitado por:** <@{player.current.requester}>\n"
        else:
            try:
                mode = f" [`Recomendação`]({player.current.info['extra']['related']['uri']})"
            except:
                mode = "`Recomendação`"
            txt += f"> 👍 **⠂Adicionado via:** {mode}\n"

        if player.current.playlist_name:
            txt += f"> 📑 **⠂Playlist:** [`{fix_characters(player.current.playlist_name, limit=20)}`]({player.current.playlist_url})\n"

        try:
            txt += f"> *️⃣ **⠂Canal de voz:** {player.guild.me.voice.channel.jump_url}\n"
        except AttributeError:
            pass

        txt += f"> 🔊 **⠂Volume:** `{player.volume}%`\n"

        components = [disnake.ui.Button(custom_id=f"np_{inter.author.id}", label="Atualizar", emoji="🔄")]

        if player.guild_id != inter.guild_id:

            if player.current and not player.paused and (listeners:=len([m for m in player.last_channel.members if not m.bot and (not m.voice.self_deaf or not m.voice.deaf)])) > 1:
                txt += f"> 🎧 **⠂Ouvintes atuais:** `{listeners}`\n"

            txt += f"> ⏱️ **⠂Player ativo:** <t:{player.uptime}:R>\n"

            try:
                footer_kw = {"icon_url": player.guild.icon.with_static_format("png").url}
            except AttributeError:
                pass

            footer_kw["text"] = f"No servidor: {player.guild.name} [ ID: {player.guild.id} ]"

        else:
            try:
                if player.bot.user.id != self.bot.user.id:
                    footer_kw["text"] = f"Bot selecionado: {player.bot.user.display_name}"
                    footer_kw["icon_url"] = player.bot.user.display_avatar.url
            except AttributeError:
                pass

        if player.keep_connected:
            txt += "> ♾️ **⠂Modo 24/7:** `Ativado`\n"

        if player.queue or player.queue_autoplay:

            if player.guild_id == inter.guild_id:

                txt += f"### 🎶 ⠂Próximas músicas ({(qsize := len(player.queue + player.queue_autoplay))}):\n" + (
                            "\n").join(
                    f"> `{n + 1})` [`{fix_characters(t.title, limit=28)}`](<{t.uri}>)\n" \
                    f"> `⏲️ {time_format(t.duration) if not t.is_stream else '🔴 Ao vivo'}`" + (
                        f" - `Repetições: {t.track_loops}`" if t.track_loops else "") + \
                    f" **|** " + (f"`✋` <@{t.requester}>" if not t.autoplay else f"`👍⠂Recomendada`") for n, t in
                    enumerate(itertools.islice(player.queue + player.queue_autoplay, 3))
                )

                if qsize > 3:
                    components.append(
                        disnake.ui.Button(custom_id=PlayerControls.queue, label="Ver lista completa",
                                          emoji="<:music_queue:703761160679194734>"))

            elif player.queue:
                txt += f"> 🎶 **⠂Músicas na fila:** `{len(player.queue)}`\n"

        if player.static and player.guild_id == inter.guild_id:
            if player.message:
                components.append(
                    disnake.ui.Button(url=player.message.jump_url, label="Ir p/ player-controller",
                                      emoji="🔳"))
            elif player.text_channel:
                txt += f"\n\n`Acesse o player-controller no canal:` {player.text_channel.mention}"

        embed = disnake.Embed(description=txt, color=self.bot.get_color(player.guild.me))

        embed.set_author(name=("⠂Tocando agora:" if inter.guild_id == player.guild_id else "Você está ouvindo agora:") if not player.paused else "⠂Música atual:",
                         icon_url=music_source_image(player.current.info["sourceName"]))

        embed.set_thumbnail(url=player.current.thumb)

        if footer_kw:
            embed.set_footer(**footer_kw)

        if isinstance(inter, disnake.MessageInteraction):
            await inter.response.edit_message(inter.author.mention, embed=embed, components=components)
        else:
            await inter.send(inter.author.mention, embed=embed, ephemeral=ephemeral, components=components)

    @commands.Cog.listener("on_button_click")
    async def reload_np(self, inter: disnake.MessageInteraction):

        if not inter.data.custom_id.startswith("np_"):
            return

        if inter.data.custom_id != f"np_{inter.author.id}":
            await inter.send("Você não pode clicar nesse botão...", ephemeral=True)
            return

        try:
            inter.application_command = self.now_playing_legacy
            await check_cmd(self.now_playing_legacy, inter)
            await self.now_playing_legacy(inter)
        except Exception as e:
            self.bot.dispatch('interaction_player_error', inter, e)

    controller_cd = commands.CooldownMapping.from_cooldown(1, 10, commands.BucketType.member)
    controller_mc = commands.MaxConcurrency(1, per=commands.BucketType.member, wait=False)

    @has_source()
    @check_voice()
    @pool_command(name="controller", aliases=["ctl"], only_voiced=True, cooldown=controller_cd,
                  max_concurrency=controller_mc, description="Enviar player controller para um canal específico/atual.")
    async def controller_legacy(self, ctx: CustomContext):
        await self.controller.callback(self=self, inter=ctx)

    @has_source()
    @check_voice()
    @commands.slash_command(description=f"{desc_prefix}Enviar player controller para um canal específico/atual.",
                            extras={"only_voiced": True}, cooldown=controller_cd, max_concurrency=controller_mc)
    @commands.contexts(guild=True)
    async def controller(self, inter: disnake.AppCmdInter):

        try:
            bot = inter.music_bot
            guild = inter.music_guild
            channel = bot.get_channel(inter.channel.id)
        except AttributeError:
            bot = inter.bot
            guild = inter.guild
            channel = inter.channel

        player: LavalinkPlayer = bot.music.players[guild.id]

        if player.static:
            raise GenericError("Esse comando não pode ser usado no modo fixo do player.")

        if player.has_thread:
            raise GenericError("**Esse comando não pode ser usado com uma conversa ativa na "
                               f"[mensagem]({player.message.jump_url}) do player.**")

        if not inter.response.is_done():
            await inter.response.defer(ephemeral=True)

        if channel != player.text_channel:

            await is_dj().predicate(inter)

            try:

                player.set_command_log(
                    text=f"{inter.author.mention} moveu o player-controller para o canal {inter.channel.mention}.",
                    emoji="💠"
                )

                embed = disnake.Embed(
                    description=f"💠 **⠂{inter.author.mention} moveu o player-controller para o canal:** {channel.mention}",
                    color=self.bot.get_color(guild.me)
                )

                try:
                    if bot.user.id != self.bot.user.id:
                        embed.set_footer(text=f"Bot selecionado: {bot.user.display_name}", icon_url=bot.user.display_avatar.url)
                except AttributeError:
                    pass

                await player.text_channel.send(embed=embed)

            except:
                pass

        await player.destroy_message()

        player.text_channel = channel

        await player.invoke_np()

        if not isinstance(inter, CustomContext):
            await inter.edit_original_message("**Player reenviado com sucesso!**")

    @is_dj()
    @has_player()
    @check_voice()
    @commands.user_command(name=disnake.Localized("Add DJ", data={disnake.Locale.pt_BR: "Adicionar DJ"}),
                           extras={"only_voiced": True})
    async def adddj_u(self, inter: disnake.UserCommandInteraction):
        await self.add_dj(interaction=inter, user=inter.target)

    @is_dj()
    @has_player()
    @check_voice()
    @pool_command(name="adddj", aliases=["adj"], only_voiced=True,
                  description="Adicionar um membro à lista de DJ's na sessão atual do player.",
                  usage="{prefix}{cmd} [id|nome|@user]\nEx: {prefix}{cmd} @membro")
    async def add_dj_legacy(self, ctx: CustomContext, user: disnake.Member):
        await self.add_dj.callback(self=self, inter=ctx, user=user)

    @is_dj()
    @has_player()
    @check_voice()
    @commands.slash_command(
        description=f"{desc_prefix}Adicionar um membro à lista de DJ's na sessão atual do player.",
        extras={"only_voiced": True}
    )
    @commands.contexts(guild=True)
    async def add_dj(
            self,
            inter: disnake.AppCmdInter, *,
            user: disnake.User = commands.Param(name="membro", description="Membro a ser adicionado.")
    ):

        error_text = None

        try:
            bot = inter.music_bot
            guild = inter.music_guild
            channel = bot.get_channel(inter.channel.id)
        except AttributeError:
            bot = inter.bot
            guild = inter.guild
            channel = inter.channel

        player: LavalinkPlayer = bot.music.players[guild.id]

        user = guild.get_member(user.id)

        if user.bot:
            error_text = "**Você não pode adicionar um bot na lista de DJ's.**"
        elif user == inter.author:
            error_text = "**Você não pode adicionar a si mesmo na lista de DJ's.**"
        elif user.guild_permissions.manage_channels:
            error_text = f"você não pode adicionar o membro {user.mention} na lista de DJ's (ele(a) possui permissão de **gerenciar canais**)."
        elif user.id == player.player_creator:
            error_text = f"**O membro {user.mention} é o criador do player...**"
        elif user.id in player.dj:
            error_text = f"**O membro {user.mention} já está na lista de DJ's**"

        if error_text:
            raise GenericError(error_text)

        player.dj.add(user.id)

        text = [f"adicionou {user.mention} à lista de DJ's.",
                f"🎧 **⠂{inter.author.mention} adicionou {user.mention} na lista de DJ's.**"]

        if (player.static and channel == player.text_channel) or isinstance(inter.application_command,
                                                                            commands.InvokableApplicationCommand):
            await inter.send(f"{user.mention} adicionado à lista de DJ's!{player.controller_link}")

        await self.interaction_message(inter, txt=text, emoji="🎧")

    @is_dj()
    @has_player()
    @check_voice()
    @commands.slash_command(
        description=f"{desc_prefix}Remover um membro da lista de DJ's na sessão atual do player.",
        extras={"only_voiced": True}
    )
    @commands.contexts(guild=True)
    async def remove_dj(
            self,
            inter: disnake.AppCmdInter, *,
            user: disnake.User = commands.Param(name="membro", description="Membro a ser adicionado.")
    ):

        try:
            bot = inter.music_bot
            guild = inter.music_guild
            channel = bot.get_channel(inter.channel.id)
        except AttributeError:
            bot = inter.bot
            guild = inter.guild
            channel = inter.channel

        player: LavalinkPlayer = bot.music.players[guild.id]

        user = guild.get_member(user.id)

        if user.id == player.player_creator:
            if inter.author.guild_permissions.manage_guild:
                player.player_creator = None
            else:
                raise GenericError(f"**O membro {user.mention} é o criador do player.**")

        elif user.id not in player.dj:
            GenericError(f"O membro {user.mention} não está na lista de DJ's")

        else:
            player.dj.remove(user.id)

        text = [f"removeu {user.mention} da lista de DJ's.",
                f"🎧 **⠂{inter.author.mention} removeu {user.mention} da lista de DJ's.**"]

        if (player.static and channel == player.text_channel) or isinstance(inter.application_command,
                                                                            commands.InvokableApplicationCommand):
            await inter.send(f"{user.mention} adicionado à lista de DJ's!{player.controller_link}")

        await self.interaction_message(inter, txt=text, emoji="🎧")

    @has_player()
    @check_voice()
    @pool_command(name="commandlog", aliases=["cmdlog", "clog", "cl"], only_voiced=True,
                  description="Ver o log de uso dos comandos.")
    async def command_log_legacy(self, ctx: CustomContext):
        await self.command_log.callback(self=self, inter=ctx)

    @has_player(check_node=False)
    @check_voice()
    @commands.slash_command(
        description=f"{desc_prefix}Ver o log de uso dos comandos.",
        extras={"only_voiced": True}
    )
    @commands.contexts(guild=True)
    async def command_log(self, inter: disnake.AppCmdInter):

        try:
            bot = inter.music_bot
        except AttributeError:
            bot = inter.bot

        player: LavalinkPlayer = bot.music.players[inter.guild_id]

        if not player.command_log_list:
            raise GenericError("**O Log de comandos está vazio...**")

        embed = disnake.Embed(
            description="### Log de comandos:\n" + "\n\n".join(f"{i['emoji']} ⠂{i['text']}\n<t:{int(i['timestamp'])}:R>" for i in player.command_log_list),
            color=player.guild.me.color
        )

        if isinstance(inter, CustomContext):
            await inter.reply(embed=embed)
        else:
            await inter.send(embed=embed, ephemeral=True)

    @is_dj()
    @has_player()
    @check_voice()
    @pool_command(name="stop", aliases=["leave", "parar"], only_voiced=True,
                  description="Parar o player e me desconectar do canal de voz.")
    async def stop_legacy(self, ctx: CustomContext):
        await self.stop.callback(self=self, inter=ctx)

    @is_dj()
    @has_player(check_node=False)
    @check_voice()
    @commands.slash_command(
        description=f"{desc_prefix}Parar o player e me desconectar do canal de voz.",
        extras={"only_voiced": True}
    )
    @commands.contexts(guild=True)
    async def stop(self, inter: disnake.AppCmdInter):

        try:
            bot = inter.music_bot
            guild = inter.music_guild
            inter_destroy = inter if bot.user.id == self.bot.user.id else None
        except AttributeError:
            bot = inter.bot
            guild = inter.guild
            inter_destroy = inter

        player: LavalinkPlayer = bot.music.players[inter.guild_id]
        player.set_command_log(text=f"{inter.author.mention} **parou o player!**", emoji="🛑", controller=True)

        self.bot.pool.song_select_cooldown.get_bucket(inter).update_rate_limit()

        if isinstance(inter, disnake.MessageInteraction):
            await player.destroy(inter=inter_destroy)
        else:

            embed = disnake.Embed(
                color=self.bot.get_color(guild.me),
                description=f"🛑 **⠂{inter.author.mention} parou o player.**"
            )

            try:
                if bot.user.id != self.bot.user.id:
                    embed.set_footer(text=f"Bot selecionado: {bot.user.display_name}", icon_url=bot.user.display_avatar.url)
            except AttributeError:
                pass

            try:
                ephemeral = player.text_channel.id == inter.channel_id and player.static
            except:
                ephemeral = player.static

            await inter.send(
                embed=embed,
                ephemeral=ephemeral
            )
            await player.destroy()

    @check_queue_loading()
    @has_player()
    @check_voice()
    @pool_command(
        name="savequeue", aliases=["sq", "svq"],
        only_voiced=True, cooldown=queue_manipulation_cd, max_concurrency=remove_mc,
        description="Experimental: Salvar a música e fila atual pra reusá-los a qualquer momento."
    )
    async def savequeue_legacy(self, ctx: CustomContext):
        await self.save_queue.callback(self=self, inter=ctx)

    @check_queue_loading()
    @has_player()
    @check_voice()
    @commands.slash_command(
        description=f"{desc_prefix}Experimental: Salvar a música e fila atual pra reusá-los a qualquer momento.",
        extras={"only_voiced": True}, cooldown=queue_manipulation_cd, max_concurrency=remove_mc
    )
    @commands.contexts(guild=True)
    async def save_queue(self, inter: disnake.AppCmdInter):

        try:
            bot = inter.music_bot
            guild = inter.music_guild
        except AttributeError:
            bot = inter.bot
            guild = bot.get_guild(inter.guild_id)

        player: LavalinkPlayer = bot.music.players[inter.guild_id]

        tracks = []

        if player.current:
            player.current.info["id"] = player.current.id
            if player.current.playlist:
                player.current.info["playlist"] = {"name": player.current.playlist_name, "url": player.current.playlist_url}
            tracks.append(player.current.info)

        for t in player.queue:
            t.info["id"] = t.id
            if t.playlist:
                t.info["playlist"] = {"name": t.playlist_name, "url": t.playlist_url}
            tracks.append(t.info)

        if len(tracks) < 3:
            raise GenericError(f"**É necessário ter no mínimo 3 músicas pra salvar (atual e/ou na fila)**")

        if not os.path.isdir(f"./local_database/saved_queues_v1/users"):
            os.makedirs(f"./local_database/saved_queues_v1/users")

        async with aiofiles.open(f"./local_database/saved_queues_v1/users/{inter.author.id}.pkl", "wb") as f:
            await f.write(
                zlib.compress(
                    pickle.dumps(
                        {
                            "tracks": tracks, "created_at": disnake.utils.utcnow(), "guild_id": inter.guild_id
                        }
                    )
                )
            )

        await inter.response.defer(ephemeral=True)

        global_data = await self.bot.get_global_data(guild.id, db_name=DBModel.guilds)

        try:
            slashcmd = f"</play:" + str(self.bot.get_global_command_named("play", cmd_type=disnake.ApplicationCommandType.chat_input).id) + ">"
        except AttributeError:
            slashcmd = "/play"

        embed = disnake.Embed(
            color=bot.get_color(guild.me),
            description=f"### {inter.author.mention}: A fila foi salva com sucesso!!\n"
                        f"**Músicas salvas:** `{len(tracks)}`\n"
                        "### Como usar?\n"
                        f"* Usando o comando {slashcmd} (selecionando no preenchimento automático da busca)\n"
                        "* Clicando no botão/select de tocar favorito/integração do player.\n"
                        f"* Usando o comando {global_data['prefix'] or self.bot.default_prefix}{self.play_legacy.name} "
                        "sem incluir um nome ou link de uma música/vídeo."
        )

        embed.set_footer(text="Nota: Esse é um recurso muito experimental, a fila salva pode sofrer alterações ou ser "
                              "removida em futuros updates")

        if isinstance(inter, CustomContext):
            await inter.reply(embed=embed)
        else:
            await inter.edit_original_response(embed=embed)


    @has_player()
    @check_voice()
    @commands.slash_command(name="queue", extras={"only_voiced": True})
    @commands.contexts(guild=True)
    async def q(self, inter):
        pass

    @is_dj()
    @has_player()
    @check_voice()
    @pool_command(name="shuffle", aliases=["sf", "shf", "sff", "misturar"], only_voiced=True,
                  description="Misturar as músicas da fila", cooldown=queue_manipulation_cd, max_concurrency=remove_mc)
    async def shuffle_legacy(self, ctx: CustomContext):
        await self.shuffle_.callback(self, inter=ctx)

    @is_dj()
    @q.sub_command(
        name="shuffle",
        description=f"{desc_prefix}Misturar as músicas da fila",
        extras={"only_voiced": True}, cooldown=queue_manipulation_cd, max_concurrency=remove_mc)
    async def shuffle_(self, inter: disnake.AppCmdInter):

        try:
            bot = inter.music_bot
        except AttributeError:
            bot = inter.bot

        player: LavalinkPlayer = bot.music.players[inter.guild_id]

        if len(player.queue) < 3:
            raise GenericError("**A fila tem que ter no mínimo 3 músicas para ser misturada.**")

        shuffle(player.queue)

        await self.interaction_message(
            inter,
            ["misturou as músicas da fila.",
             f"🔀 **⠂{inter.author.mention} misturou as músicas da fila.**"],
            emoji="🔀"
        )

    @is_dj()
    @has_player()
    @check_voice()
    @pool_command(name="reverse", aliases=["invert", "inverter", "rv"], only_voiced=True,
                  description="Inverter a ordem das músicas na fila", cooldown=queue_manipulation_cd, max_concurrency=remove_mc)
    async def reverse_legacy(self, ctx: CustomContext):
        await self.reverse.callback(self=self, inter=ctx)

    @is_dj()
    @q.sub_command(
        description=f"{desc_prefix}Inverter a ordem das músicas na fila",
        extras={"only_voiced": True}, cooldown=queue_manipulation_cd, max_concurrency=remove_mc
    )
    async def reverse(self, inter: disnake.AppCmdInter):

        try:
            bot = inter.music_bot
        except AttributeError:
            bot = inter.bot

        player: LavalinkPlayer = bot.music.players[inter.guild_id]

        if len(player.queue) < 2:
            raise GenericError("**A fila tem que ter no mínimo 2 músicas para inverter a ordem.**")

        player.queue.reverse()
        await self.interaction_message(
            inter,
            txt=["inverteu a ordem das músicas na fila.",
                 f"🔄 **⠂{inter.author.mention} inverteu a ordem das músicas na fila.**"],
            emoji="🔄"
        )

    queue_show_mc = commands.MaxConcurrency(1, per=commands.BucketType.member, wait=False)

    @has_player()
    @check_voice()
    @pool_command(name="queue", aliases=["q", "fila"], description="Exibir as músicas que estão na fila.",
                  only_voiced=True, max_concurrency=queue_show_mc)
    async def queue_show_legacy(self, ctx: CustomContext):
        await self.display.callback(self=self, inter=ctx)

    @commands.max_concurrency(1, commands.BucketType.member)
    @q.sub_command(
        description=f"{desc_prefix}Exibir as músicas que estão na fila.", max_concurrency=queue_show_mc
    )
    async def display(self, inter: disnake.AppCmdInter):

        try:
            bot = inter.music_bot
        except AttributeError:
            bot = inter.bot

        player: LavalinkPlayer = bot.music.players[inter.guild_id]

        if not player.queue and not player.queue_autoplay:
            raise GenericError("**Não há músicas na fila.**")

        view = QueueInteraction(bot, inter.author)
        embed = view.embed

        try:
            if bot.user.id != self.bot.user.id:
                embed.set_footer(text=f"Bot selecionado: {bot.user.display_name}", icon_url=bot.user.display_avatar.url)
        except AttributeError:
            pass

        await inter.response.defer(ephemeral=True)

        kwargs = {
            "embed": embed,
            "view": view
        }

        try:
            func = inter.followup.send
            kwargs["ephemeral"] = True
        except AttributeError:
            try:
                func = inter.edit_original_message
            except AttributeError:
                func = inter.send
                kwargs["ephemeral"] = True

        view.message = await func(**kwargs)

        await view.wait()

    adv_queue_flags = CommandArgparse()

    adv_queue_flags.add_argument('-songtitle', '-name', '-title', '-songname', nargs='+',
                                 help="incluir nome que tiver na música.\nEx: -name NCS", default=[])
    adv_queue_flags.add_argument('-uploader', '-author', '-artist', nargs='+', default=[],
                                 help="Remover músicas com o nome que tiver no autor/artista/uploader especificado.\nEx: -uploader sekai")
    adv_queue_flags.add_argument('-member', '-user', '-u', nargs='+', default=[],
                                 help="Remover músicas pedidas pelo usuário especificado.\nEx: -user @user")
    adv_queue_flags.add_argument('-duplicates', '-dupes', '-duplicate', action='store_true',
                                 help="Remover músicas duplicadas.")
    adv_queue_flags.add_argument('-playlist', '-list', '-pl', nargs='+', default=[],
                                 help="Remover música que tiver com o nome especificado na playlist associada.\nEx: -playlist minhaplaylist")
    adv_queue_flags.add_argument('-minimaltime', '-mintime', '-min', '-minduration', '-minduration', default=None,
                                 help="Remover músicas com a duração mínima especificada.\nEx: -min 1:23.")
    adv_queue_flags.add_argument('-maxduration', '-maxtime', '-max', default=None,
                                 help="Remover músicas com a duração máxima especificada.\nEx: -max 1:23.")
    adv_queue_flags.add_argument('-amount', '-counter', '-count', '-c', type=int, default=None,
                                 help="Especificar uma quantidade de músicas para mover com o nome especificado.\nEx: -amount 5")
    adv_queue_flags.add_argument('-startposition', '-startpos', '-start', type=int, default=0,
                                 help="Remover músicas a partir de uma posição inicial da fila.\nEx: -start 10")
    adv_queue_flags.add_argument('-endposition', '-endpos', '-end', type=int, default=0,
                                 help="Remover músicas da fila até uma posição específica na fila.\nEx: -end 15")
    adv_queue_flags.add_argument('-absentmembers', '-absent', '-abs', action='store_true',
                                 help="Remover músicas adicionads por membros que saíram do canal")

    clear_flags = CommandArgparse(parents=[adv_queue_flags])

    @is_dj()
    @has_player()
    @check_voice()
    @pool_command(name="clear", aliases=["limpar", "clearqueue"], description="Limpar a fila de música.",
                  only_voiced=True,
                  extras={"flags": clear_flags}, cooldown=queue_manipulation_cd, max_concurrency=remove_mc)
    async def clear_legacy(self, ctx: CustomContext, *, flags: str = ""):

        args, unknown = ctx.command.extras['flags'].parse_known_args(flags.split())

        await self.clear.callback(
            self=self, inter=ctx,
            song_name=" ".join(args.songtitle + unknown),
            song_author=" ".join(args.uploader),
            user=await commands.MemberConverter().convert(ctx, " ".join(args.member)) if args.member else None,
            duplicates=args.duplicates,
            playlist=" ".join(args.playlist),
            min_duration=args.minimaltime,
            max_duration=args.maxduration,
            amount=args.amount,
            range_start=args.startposition,
            range_end=args.endposition,
            absent_members=args.absentmembers
        )

    @check_queue_loading()
    @is_dj()
    @has_player()
    @check_voice()
    @q.sub_command(
        name="clear",
        description=f"{desc_prefix}Limpar a fila de música.",
        extras={"only_voiced": True}, cooldown=queue_manipulation_cd, max_concurrency=remove_mc
    )
    async def clear(
            self,
            inter: disnake.AppCmdInter,
            song_name: str = commands.Param(name="nome", description="Incluir um nome que tiver na música.",
                                            default=None),
            song_author: str = commands.Param(name="uploader",
                                              description="Incluir um nome que tiver no autor/artista/uploader da música.",
                                              default=None),
            user: disnake.Member = commands.Param(name='membro',
                                                  description="Incluir músicas pedidas pelo membro selecionado.",
                                                  default=None),
            duplicates: bool = commands.Param(name="duplicados", description="Incluir músicas duplicadas",
                                              default=False),
            playlist: str = commands.Param(description="Incluir nome que tiver na playlist.", default=None),
            min_duration: str = commands.Param(name="duração_inicial",
                                               description="incluir músicas com duração acima/igual (ex. 1:23).",
                                               default=None),
            max_duration: str = commands.Param(name="duração_máxima",
                                               description="Incluir músicas com duração máxima especificada (ex. 1:45).",
                                               default=None),
            amount: int = commands.Param(name="quantidade", description="Quantidade de músicas para mover.",
                                         min_value=0, max_value=99, default=None),
            range_start: int = commands.Param(name="posição_inicial",
                                              description="incluir músicas da fila a partir da posição específicada.",
                                              min_value=1.0, max_value=500.0, default=0),
            range_end: int = commands.Param(name="posição_final",
                                            description="incluir músicas da fila até a posição especificada.",
                                            min_value=1.0, max_value=500.0, default=0),
            absent_members: bool = commands.Param(name="membros_ausentes",
                                                  description="Incluir músicas adicionads por membros que saíram do canal.",
                                                  default=False)
    ):

        if min_duration and max_duration:
            raise GenericError(
                "Você deve escolher apenas uma das opções: **duração_abaixo_de** ou **duração_acima_de**.")

        try:
            bot = inter.music_bot
        except AttributeError:
            bot = inter.bot

        player: LavalinkPlayer = bot.music.players[inter.guild_id]

        if not player.queue:
            raise GenericError("**Não há musicas na fila.**")

        if amount is None:
            amount = 0

        filters = []
        final_filters = set()

        txt = []
        playlist_hyperlink = set()

        tracklist = []

        if song_name:
            song_name = song_name.replace("️", "")
            filters.append('song_name')
        if song_author:
            song_author = song_author.replace("️", "")
            filters.append('song_author')
        if user:
            filters.append('user')
        if playlist:
            playlist = playlist.replace("️", "")
            filters.append('playlist')
        if min_duration:
            filters.append('time_below')
            min_duration = string_to_seconds(min_duration) * 1000
        if max_duration:
            filters.append('time_above')
            max_duration = string_to_seconds(max_duration) * 1000
        if absent_members:
            filters.append('absent_members')
        if duplicates:
            filters.append('duplicates')

        if not filters and not range_start and not range_end:
            player.queue.clear()
            txt = ['limpou a fila de música.', f'♻️ **⠂{inter.author.mention} limpou a fila de música.**']

        else:

            if range_start > 0 and range_end > 0:

                if range_start >= range_end:
                    raise GenericError("**A posição final deve ser maior que a posição inicial!**")

                song_list = list(player.queue)[range_start - 1: -(range_end - 1)]
                txt.append(f"**Posição inicial da fila:** `{range_start}`\n"
                           f"**Posição final da fila:** `{range_end}`")

            elif range_start > 0:
                song_list = list(player.queue)[range_start - 1:]
                txt.append(f"**Posição inicial da fila:** `{range_start}`")
            elif range_end > 0:
                song_list = list(player.queue)[:-(range_end - 1)]
                txt.append(f"**Posição final da fila:** `{range_end}`")
            else:
                song_list = list(player.queue)

            deleted_tracks = 0

            duplicated_titles = set()

            amount_counter = int(amount) if amount > 0 else 0

            for t in song_list:

                if amount and amount_counter < 1:
                    break

                temp_filter = list(filters)

                if 'duplicates' in temp_filter:
                    if (title:=f"{t.author} - {t.title}".lower()) in duplicated_titles:
                        temp_filter.remove('duplicates')
                        final_filters.add('duplicates')
                    else:
                        duplicated_titles.add(title)

                if 'time_below' in temp_filter and t.duration >= min_duration:
                    temp_filter.remove('time_below')
                    final_filters.add('time_below')

                elif 'time_above' in temp_filter and t.duration <= max_duration:
                    temp_filter.remove('time_above')
                    final_filters.add('time_above')

                if 'song_name' in temp_filter:

                    title = t.title.replace("️", "").lower().split()

                    query_words = song_name.lower().split()

                    word_count = 0

                    for query_word in song_name.lower().split():
                        for title_word in title:
                            if query_word in title_word:
                                title.remove(title_word)
                                word_count += 1
                                break

                    if word_count == len(query_words):
                        temp_filter.remove('song_name')
                        final_filters.add('song_name')

                if 'song_author' in temp_filter and song_author.lower() in t.author.replace("️", "").lower():
                    temp_filter.remove('song_author')
                    final_filters.add('song_author')

                if 'user' in temp_filter and user.id == t.requester:
                    temp_filter.remove('user')
                    final_filters.add('user')

                elif 'absent_members' in temp_filter and t.requester not in player.guild.me.voice.channel.voice_states:
                    temp_filter.remove('absent_members')
                    final_filters.add('absent_members')

                playlist_link = None

                if 'playlist' in temp_filter:
                    if playlist == t.playlist_name.replace("️", "") or (isinstance(inter, CustomContext) and playlist.lower() in t.playlist_name.replace("️", "").lower()):
                        playlist_link = f"[`{fix_characters(t.playlist_name)}`](<{t.playlist_url}>)"
                        temp_filter.remove('playlist')
                        final_filters.add('playlist')

                if not temp_filter:
                    tracklist.append(t)
                    player.queue.remove(t)
                    deleted_tracks += 1
                    if playlist_link:
                        playlist_hyperlink.add(playlist_link)

                    if amount:
                        amount_counter -= 1

            duplicated_titles.clear()

            if not deleted_tracks:
                await inter.send("Nenhuma música encontrada!", ephemeral=True)
                return

            try:
                final_filters.remove("song_name")
                txt.append(f"**Inclui nome:** `{fix_characters(song_name)}`")
            except:
                pass

            try:
                final_filters.remove("song_author")
                txt.append(f"**Inclui nome no uploader/artista:** `{fix_characters(song_author)}`")
            except:
                pass

            try:
                final_filters.remove("user")
                txt.append(f"**Pedido pelo membro:** {user.mention}")
            except:
                pass

            try:
                final_filters.remove("playlist")
                txt.append(f"**Playlist:** {' | '.join(playlist_hyperlink)}")
            except:
                pass

            try:
                final_filters.remove("time_below")
                txt.append(f"**Com duração inicial/igual:** `{time_format(min_duration)}`")
            except:
                pass

            try:
                final_filters.remove("time_above")
                txt.append(f"**Com duração máxima:** `{time_format(max_duration)}`")
            except:
                pass

            try:
                final_filters.remove("duplicates")
                txt.append(f"**Músicas duplicadas**")
            except:
                pass

            try:
                final_filters.remove("absent_members")
                txt.append("`Músicas pedidas por membros que saíram do canal.`")
            except:
                pass

            msg_txt = f"### ♻️ ⠂{inter.author.mention} removeu {deleted_tracks} música{'s'[:deleted_tracks^1]} da fila:\n" + "\n".join(f"[`{fix_characters(t.title, 45)}`](<{t.uri}>)" for t in tracklist[:7])

            if (trackcount:=(len(tracklist) - 7)) > 0:
                msg_txt += f"\n`e mais {trackcount} música{'s'[:trackcount^1]}.`"

            msg_txt += f"\n### ✅ ⠂Filtro{(t:='s'[:len(txt)^1])} usado{t}:\n" + '\n'.join(txt)

            txt = [f"removeu {deleted_tracks} música{'s'[:deleted_tracks^1]} da fila via clear.", msg_txt]

        try:
            kwargs = {"thumb": tracklist[0].thumb}
        except IndexError:
            kwargs = {}

        await self.interaction_message(inter, txt, emoji="♻️", **kwargs)


    move_queue_flags = CommandArgparse(parents=[adv_queue_flags])
    move_queue_flags.add_argument('-position', '-pos',
                           help="Especificar uma posição de destino (opcional).\nEx: -pos 1",
                           type=int, default=None)
    move_queue_flags.add_argument('-casesensitive', '-cs',  action='store_true',
                           help="Buscar por músicas com a frase exata no nome da música ao invés de buscar palavra por palavra.")

    @check_queue_loading()
    @is_dj()
    @has_player()
    @check_voice()
    @pool_command(name="move", aliases=["movequeue", "moveadv", "moveadvanced", "moveq", "mq", "mv", "mover"],
                  description="Mover músicas da fila.", only_voiced=True,
                  extras={"flags": move_queue_flags}, cooldown=queue_manipulation_cd, max_concurrency=remove_mc)
    async def move_legacy(self, ctx: CustomContext, position: Optional[int] = None, *, flags: str = ""):

        args, unknown = ctx.command.extras['flags'].parse_known_args(flags.split())

        if args.position:
            if position:
                unknown.insert(0, str(position))
            position = args.position

        if position is None:
            position = 1

        await self.do_move(
            inter=ctx,
            position=position,
            song_name=" ".join(unknown + args.songtitle),
            song_author=" ".join(args.uploader),
            user=await commands.MemberConverter().convert(ctx, " ".join(args.member)) if args.member else None,
            duplicates=args.duplicates,
            playlist=" ".join(args.playlist),
            min_duration=args.minimaltime,
            max_duration=args.maxduration,
            amount=args.amount,
            range_start=args.startposition,
            range_end=args.endposition,
            absent_members=args.absentmembers
        )

    @check_queue_loading()
    @is_dj()
    @has_player()
    @check_voice()
    @commands.slash_command(
        name="move",
        description=f"{desc_prefix}Mover músicas da fila.",
        extras={"only_voiced": True}, cooldown=queue_manipulation_cd, max_concurrency=remove_mc
    )
    @commands.contexts(guild=True)
    async def move(
            self,
            inter: disnake.AppCmdInter,
            song_name: str = commands.Param(name="nome", description="Incluir um nome que tiver na música.",
                                            default=None),
            position: int = commands.Param(name="posição", description="Posição de destino na fila (Opcional).",
                                           min_value=1, max_value=900, default=1),
            song_author: str = commands.Param(name="uploader",
                                              description="Incluir um nome que tiver no autor/artista/uploader da música.",
                                              default=None),
            user: disnake.Member = commands.Param(name='membro',
                                                  description="Incluir músicas pedidas pelo membro selecionado.",
                                                  default=None),
            duplicates: bool = commands.Param(name="duplicados", description="Incluir músicas duplicadas",
                                              default=False),
            playlist: str = commands.Param(description="Incluir nome que tiver na playlist.", default=None),
            min_duration: str = commands.Param(name="duração_inicial",
                                               description="incluir músicas com duração acima/igual (ex. 1:23).",
                                               default=None),
            max_duration: str = commands.Param(name="duração_máxima",
                                               description="Incluir músicas com duração máxima especificada (ex. 1:45).",
                                               default=None),
            amount: int = commands.Param(name="quantidade", description="Quantidade de músicas para mover.",
                                         min_value=0, max_value=99, default=None),
            range_start: int = commands.Param(name="posição_inicial",
                                              description="incluir músicas da fila a partir da posição específicada.",
                                              min_value=1.0, max_value=500.0, default=0),
            range_end: int = commands.Param(name="posição_final",
                                            description="incluir músicas da fila até a posição especificada.",
                                            min_value=1.0, max_value=500.0, default=0),
            absent_members: bool = commands.Param(name="membros_ausentes",
                                                  description="Incluir músicas adicionads por membros que saíram do canal.",
                                                  default=False),
    ):

        await self.do_move(
            inter=inter, position=position, song_name=song_name, song_author=song_author, user=user,
            duplicates=duplicates, playlist=playlist, min_duration=min_duration, max_duration=max_duration,
            amount=amount, range_start=range_start, range_end=range_end, absent_members=absent_members
        )

    async def do_move(
            self, inter: Union[disnake.AppCmdInter, CustomContext], position: int = 1, song_name: str = None,
            song_author: str = None, user: disnake.Member = None, duplicates: bool = False, playlist: str = None,
            min_duration: str = None, max_duration: str = None, amount: int = None, range_start: int = 0,
            range_end: int = 0, absent_members: bool = False, case_sensitive=False
    ):

        if min_duration and max_duration:
            raise GenericError(
                "Você deve escolher apenas uma das opções: **duração_abaixo_de** ou **duração_acima_de**.")

        try:
            bot = inter.music_bot
        except AttributeError:
            bot = inter.bot

        player: LavalinkPlayer = bot.music.players[inter.guild_id]

        if not player.queue and not player.queue_autoplay:
            raise GenericError("**Não há musicas na fila.**")

        filters = []
        final_filters = set()

        txt = []
        playlist_hyperlink = set()

        tracklist = []

        if song_name:
            song_name = song_name.replace("️", "")
            filters.append('song_name')
        if song_author:
            song_author = song_author.replace("️", "")
            filters.append('song_author')
        if user:
            filters.append('user')
        if playlist:
            playlist = playlist.replace("️", "")
            filters.append('playlist')
        if min_duration:
            filters.append('time_below')
            min_duration = string_to_seconds(min_duration) * 1000
        if max_duration:
            filters.append('time_above')
            max_duration = string_to_seconds(max_duration) * 1000
        if absent_members:
            filters.append('absent_members')
        if duplicates:
            filters.append('duplicates')

        if not filters and not range_start and not range_end:
            raise GenericError("**Você deve usar pelo menos uma opção pra mover**")

        indexes = None

        try:
            has_id = song_name.split(" || ID > ")[1]
        except:
            has_id = isinstance(inter, CustomContext)

        insert_func = player.queue.insert

        if range_start > 0 and range_end > 0:

            if range_start >= range_end:
                raise GenericError("**A posição final deve ser maior que a posição inicial!**")

            song_list = list(player.queue)[range_start - 1: -(range_end - 1)]
            txt.append(f"**Posição inicial da fila:** `{range_start}`\n"
                       f"**Posição final da fila:** `{range_end}`")

        elif range_start > 0:
            song_list = list(player.queue)[range_start - 1:]
            txt.append(f"**Posição inicial da fila:** `{range_start}`")
        elif range_end > 0:
            song_list = list(player.queue)[:-(range_end - 1)]
            txt.append(f"**Posição final da fila:** `{range_end}`")
        elif song_name and has_id and filters == ["song_name"] and amount is None:
            indexes = queue_track_index(inter, bot, song_name, match_count=1, case_sensitive=case_sensitive)
            for index, track in reversed(indexes):
                try:
                    player.queue.remove(track)
                except ValueError:
                    player.queue_autoplay.remove(track)
                    insert_func = player.queue_autoplay.insert
                tracklist.append(track)
            song_list = []

        else:
            song_list = list(player.queue)

        if not tracklist:

            if amount is None:
                amount = 0

            duplicated_titles = set()

            amount_counter = int(amount) if amount > 0 else 0

            for t in song_list:

                if amount and amount_counter < 1:
                    break

                temp_filter = list(filters)

                if 'duplicates' in temp_filter:
                    if (title := f"{t.author} - {t.title}".lower()) in duplicated_titles:
                        temp_filter.remove('duplicates')
                        final_filters.add('duplicates')
                    else:
                        duplicated_titles.add(title)

                if 'time_below' in temp_filter and t.duration >= min_duration:
                    temp_filter.remove('time_below')
                    final_filters.add('time_below')

                elif 'time_above' in temp_filter and t.duration <= max_duration:
                    temp_filter.remove('time_above')
                    final_filters.add('time_above')

                if 'song_name' in temp_filter:

                    title = t.title.replace("️", "").lower().split()

                    query_words = song_name.lower().split()

                    word_count = 0

                    for query_word in song_name.lower().split():
                        for title_word in title:
                            if query_word in title_word:
                                title.remove(title_word)
                                word_count += 1
                                break

                    if word_count == len(query_words):
                        temp_filter.remove('song_name')
                        final_filters.add('song_name')

                if 'song_author' in temp_filter and song_author.lower() in t.author.replace("️", "").lower():
                    temp_filter.remove('song_author')
                    final_filters.add('song_author')

                if 'user' in temp_filter and user.id == t.requester:
                    temp_filter.remove('user')
                    final_filters.add('user')

                elif 'absent_members' in temp_filter and t.requester not in player.guild.me.voice.channel.voice_states:
                    temp_filter.remove('absent_members')
                    final_filters.add('absent_members')

                playlist_link = None

                if 'playlist' in temp_filter:
                    if playlist == t.playlist_name.replace("️", "") or (isinstance(inter, CustomContext) and playlist.lower() in t.playlist_name.replace("️", "").lower()):
                        playlist_link = f"[`{fix_characters(t.playlist_name)}`]({t.playlist_url})"
                        temp_filter.remove('playlist')
                        final_filters.add('playlist')

                if not temp_filter:

                    track = player.queue[player.queue.index(t)]
                    player.queue.remove(t)
                    tracklist.append(track)
                    if playlist_link:
                        playlist_hyperlink.add(playlist_link)

                    if amount:
                        amount_counter -= 1

            duplicated_titles.clear()

        if not tracklist:
            raise GenericError("Nenhuma música encontrada com os filtros selecionados!")

        for t in reversed(tracklist):
            insert_func(position-1, t)

        try:
            final_filters.remove("song_name")
            txt.append(f"**Inclui nome:** `{fix_characters(song_name)}`")
        except:
            pass

        try:
            final_filters.remove("song_author")
            txt.append(f"**Inclui nome no uploader/artista:** `{fix_characters(song_author)}`")
        except:
            pass

        try:
            final_filters.remove("user")
            txt.append(f"**Pedido pelo membro:** {user.mention}")
        except:
            pass

        try:
            final_filters.remove("playlist")
            txt.append(f"**Playlist:** {' | '.join(playlist_hyperlink)}")
        except:
            pass

        try:
            final_filters.remove("time_below")
            txt.append(f"**Com duração inicial/igual:** `{time_format(min_duration)}`")
        except:
            pass

        try:
            final_filters.remove("time_above")
            txt.append(f"**Com duração máxima:** `{time_format(max_duration)}`")
        except:
            pass

        try:
            final_filters.remove("duplicates")
            txt.append(f"**Músicas duplicadas**")
        except:
            pass

        try:
            final_filters.remove("absent_members")
            txt.append("`Músicas pedidas por membros que saíram do canal.`")
        except:
            pass

        components = [
                disnake.ui.Button(emoji="▶️", label="Tocar agora", custom_id=PlayerControls.embed_forceplay),
            ]

        if indexes:
            track = tracklist[0]
            txt = [
                f"moveu a música [`{fix_characters(track.title, limit=25)}`](<{track.uri or track.search_uri}>) para a posição **[{position}]** da fila.",
                f"↪️ **⠂{inter.author.mention} moveu uma música para a posição [{position}]:**\n"
                f"╰[`{fix_characters(track.title, limit=43)}`](<{track.uri or track.search_uri}>)"
            ]

            await self.interaction_message(inter, txt, emoji="↪️", components=components)

        else:

            moved_tracks = len(tracklist)

            moved_tracks_txt = moved_tracks if moved_tracks == 1 else f"[{position}-{position+moved_tracks-1}]"

            msg_txt = f"### ↪️ ⠂{inter.author.mention} moveu {moved_tracks} música{'s'[:moved_tracks^1]} para a posição {moved_tracks_txt} da fila:\n" + "\n".join(f"`{position+n}.` [`{fix_characters(t.title, 45)}`](<{t.uri}>)" for n, t in enumerate(tracklist[:7]))

            if (track_extra:=(moved_tracks - 7)) > 0:
                msg_txt += f"\n`e mais {track_extra} música{'s'[:track_extra^1]}.`"

            msg_txt += f"\n### ✅ ⠂Filtro{(t:='s'[:len(txt)^1])} usado{t}:\n" + '\n'.join(txt)

            txt = [f"moveu {moved_tracks} música{'s'[:moved_tracks^1]} para a posição **[{position}]** da fila.", msg_txt]

            await self.interaction_message(inter, txt, emoji="↪️", force=True, thumb=tracklist[0].thumb, components=components)

    @move.autocomplete("playlist")
    @clear.autocomplete("playlist")
    async def queue_playlist(self, inter: disnake.Interaction, query: str):

        try:
            if not inter.author.voice:
                return
        except:
            pass

        if not self.bot.bot_ready or not self.bot.is_ready():
            return [query]

        try:
            await check_pool_bots(inter, only_voiced=True)
            bot = inter.music_bot
        except:
            traceback.print_exc()
            return

        try:
            player = bot.music.players[inter.guild_id]
        except KeyError:
            return

        return list(set([track.playlist_name for track in player.queue if track.playlist_name and
                         query.lower() in track.playlist_name.lower()]))[:20]

    @rotate.autocomplete("nome")
    @move.autocomplete("nome")
    @skip.autocomplete("nome")
    @skipto.autocomplete("nome")
    @remove.autocomplete("nome")
    async def queue_tracks(self, inter: disnake.AppCmdInter, query: str):

        try:
            if not inter.author.voice:
                return
        except AttributeError:
            pass

        if not self.bot.bot_ready or not self.bot.is_ready():
            return [query]

        try:
            if not await check_pool_bots(inter, only_voiced=True):
                return
        except PoolException:
            pass
        except:
            return

        try:
            player: LavalinkPlayer = inter.music_bot.music.players[inter.guild_id]
        except KeyError:
            return

        results = []

        count = 0

        for track in player.queue + player.queue_autoplay:

            if count == 20:
                break

            title = track.title.lower().split()

            query_words = query.lower().split()

            word_count = 0

            for query_word in query.lower().split():
                for title_word in title:
                    if query_word in title_word:
                        title.remove(title_word)
                        word_count += 1
                        break

            if word_count == len(query_words):
                results.append(f"{track.title[:81]} || ID > {track.unique_id}")
                count += 1

        return results or [f"{track.title[:81]} || ID > {track.unique_id}" for n, track in enumerate(player.queue + player.queue_autoplay)
                           if query.lower() in track.title.lower()][:20]

    @move.autocomplete("uploader")
    @clear.autocomplete("uploader")
    async def queue_author(self, inter: disnake.Interaction, query: str):

        if not self.bot.bot_ready or not self.bot.is_ready():
            return [query]

        try:
            await check_pool_bots(inter, only_voiced=True)
            bot = inter.music_bot
        except:
            return

        if not inter.author.voice:
            return

        try:
            player = bot.music.players[inter.guild_id]
        except KeyError:
            return

        if not query:
            return list(set([track.authors_string for track in player.queue]))[:20]
        else:
            return list(set([track.authors_string for track in player.queue if query.lower() in track.authors_string.lower()]))[:20]

    restrict_cd = commands.CooldownMapping.from_cooldown(2, 7, commands.BucketType.member)
    restrict_mc =commands.MaxConcurrency(1, per=commands.BucketType.member, wait=False)

    @is_dj()
    @has_player()
    @check_voice()
    @pool_command(name="restrictmode", aliases=["rstc", "restrict", "restrito", "modorestrito"], only_voiced=True, cooldown=restrict_cd, max_concurrency=restrict_mc,
                  description="Ativar/Desativar o modo restrito de comandos que requer DJ/Staff.")
    async def restrict_mode_legacy(self, ctx: CustomContext):

        await self.restrict_mode.callback(self=self, inter=ctx)

    @is_dj()
    @has_player()
    @check_voice()
    @commands.slash_command(
        description=f"{desc_prefix}Ativar/Desativar o modo restrito de comandos que requer DJ/Staff.",
        extras={"only_voiced": True}, cooldown=restrict_cd, max_concurrency=restrict_mc)
    @commands.contexts(guild=True)
    async def restrict_mode(self, inter: disnake.AppCmdInter):

        try:
            bot = inter.music_bot
        except AttributeError:
            bot = inter.bot

        player: LavalinkPlayer = bot.music.players[inter.guild_id]

        player.restrict_mode = not player.restrict_mode

        msg = ["ativou", "🔐"] if player.restrict_mode else ["desativou", "🔓"]

        text = [
            f"{msg[0]} o modo restrito de comandos do player (que requer DJ/Staff).",
            f"{msg[1]} **⠂{inter.author.mention} {msg[0]} o modo restrito de comandos do player (que requer DJ/Staff).**"
        ]

        await self.interaction_message(inter, text, emoji=msg[1])

    nonstop_cd = commands.CooldownMapping.from_cooldown(2, 15, commands.BucketType.member)
    nonstop_mc =commands.MaxConcurrency(1, per=commands.BucketType.member, wait=False)

    @has_player()
    @check_voice()
    @commands.has_guild_permissions(manage_guild=True)
    @pool_command(name="247", aliases=["nonstop"], only_voiced=True, cooldown=nonstop_cd, max_concurrency=nonstop_mc,
                  description="Ativar/Desativar o modo 24/7 do player (Em testes).")
    async def nonstop_legacy(self, ctx: CustomContext):
        await self.nonstop.callback(self=self, inter=ctx)

    @has_player()
    @check_voice()
    @commands.slash_command(
        name="247",
        description=f"{desc_prefix}Ativar/Desativar o modo 24/7 do player (Em testes).",
        default_member_permissions=disnake.Permissions(manage_guild=True),
        extras={"only_voiced": True}, cooldown=nonstop_cd, max_concurrency=nonstop_mc
    )
    @commands.contexts(guild=True)
    async def nonstop(self, inter: disnake.AppCmdInter):

        try:
            bot = inter.music_bot
        except AttributeError:
            bot = inter.bot

        player: LavalinkPlayer = bot.music.players[inter.guild_id]

        player.keep_connected = not player.keep_connected

        msg = ["ativou", "♾️"] if player.keep_connected else ["desativou", "❌"]

        text = [
            f"{msg[0]} o modo 24/7 (interrupto) do player.",
            f"{msg[1]} **⠂{inter.author.mention} {msg[0]} o modo 24/7 (interrupto) do player.**"
        ]

        if not len(player.queue):
            player.queue.extend(player.played)
            player.played.clear()

        await player.process_save_queue()

        if player.current:
            await self.interaction_message(inter, txt=text, emoji=msg[1])
            return

        await self.interaction_message(inter, text)

        await player.process_next()

    autoplay_cd = commands.CooldownMapping.from_cooldown(2, 15, commands.BucketType.member)
    autoplay_mc = commands.MaxConcurrency(1, per=commands.BucketType.member, wait=False)

    @has_player()
    @check_voice()
    @pool_command(name="autoplay", aliases=["ap", "aplay"], only_voiced=True, cooldown=autoplay_cd, max_concurrency=autoplay_mc,
                  description="Ativar/Desativar a reprodução automática ao acabar as músicas da fila.")
    async def autoplay_legacy(self, ctx: CustomContext):
        await self.autoplay.callback(self=self, inter=ctx)

    @has_player()
    @check_voice()
    @commands.slash_command(
        name="autoplay",
        description=f"{desc_prefix}Ativar/Desativar a reprodução automática ao acabar as músicas da fila.",
        extras={"only_voiced": True}, cooldown=autoplay_cd, max_concurrency=autoplay_mc
    )
    @commands.contexts(guild=True)
    async def autoplay(self, inter: disnake.AppCmdInter):

        try:
            bot = inter.music_bot
        except AttributeError:
            bot = inter.bot

        player: LavalinkPlayer = bot.music.players[inter.guild_id]

        player.autoplay = not player.autoplay

        msg = ["ativou", "🔄"] if player.autoplay else ["desativou", "❌"]

        text = [f"{msg[0]} a reprodução automática.",
                f"{msg[1]} **⠂{inter.author.mention} {msg[0]} a reprodução automática.**"]

        if player.current:
            await self.interaction_message(inter, txt=text, emoji=msg[1])
            return

        await self.interaction_message(inter, text)

        await player.process_next()

    @check_voice()
    @has_player()
    @is_dj()
    @commands.cooldown(1, 10, commands.BucketType.guild)
    @commands.slash_command(
        description=f"{desc_prefix}Migrar o player para outro servidor de música."
    )
    @commands.contexts(guild=True)
    async def change_node(
            self,
            inter: disnake.AppCmdInter,
            node: str = commands.Param(name="servidor", description="Servidor de música")
    ):

        try:
            bot = inter.music_bot
        except AttributeError:
            bot = inter.bot

        if node not in bot.music.nodes:
            raise GenericError(f"O servidor de música **{node}** não foi encontrado.")

        player: LavalinkPlayer = bot.music.players[inter.guild_id]

        if node == player.node.identifier:
            raise GenericError(f"O player já está no servidor de música **{node}**.")

        await inter.response.defer(ephemeral=True)

        await player.change_node(node)

        player.native_yt = True

        embed = disnake.Embed(description=f"**O player foi migrado para o servidor de música:** `{node}`",
                              color=self.bot.get_color(player.guild.me))

        try:
            if bot.user.id != self.bot.user.id:
                embed.set_footer(text=f"Bot selecionado: {bot.user.display_name}", icon_url=bot.user.display_avatar.url)
        except AttributeError:
            pass

        player.set_command_log(
            text=f"{inter.author.mention} migrou o player para o servidor de música **{node}**",
            emoji="🌎"
        )

        player.update = True

        await inter.edit_original_message(embed=embed)

    @search.autocomplete("server")
    @play.autocomplete("server")
    @change_node.autocomplete("servidor")
    async def node_suggestions(self, inter: disnake.Interaction, query: str):

        if not self.bot.bot_ready or not self.bot.is_ready():
            return []

        try:
            await check_pool_bots(inter)
            bot = inter.music_bot
        except GenericError:
            return
        except:
            bot = inter.bot

        try:
            node = bot.music.players[inter.guild_id].node
        except KeyError:
            node = None

        if not query:
            return [n.identifier for n in bot.music.nodes.values() if
                    n != node and n.available and n.is_available]

        return [n.identifier for n in bot.music.nodes.values() if n != node
                and query.lower() in n.identifier.lower() and n.available and n.is_available]

    @commands.command(aliases=["puptime"], description="Ver informações de tempo que o player está ativo no servidor.")
    @commands.cooldown(1, 5, commands.BucketType.guild)
    async def playeruptime(self, ctx: CustomContext):

        uptime_info = []
        for bot in self.bot.pool.get_guild_bots(ctx.guild.id):
            try:
                player = bot.music.players[ctx.guild.id]
                uptime_info.append(f"**Bot:** {bot.user.mention}\n"
                            f"**Uptime:** <t:{player.uptime}:R>\n"
                            f"**Canal:** {player.guild.me.voice.channel.mention}")
            except KeyError:
                continue

        if not uptime_info:
            raise GenericError("**Não há players ativos no servidor.**")

        await ctx.reply(
            embed=disnake.Embed(
                title="**Player Uptime:**",
                description="\n-----\n".join(uptime_info),
                color=self.bot.get_color(ctx.guild.me)
            ), fail_if_not_exists=False
        )

    fav_import_export_cd = commands.CooldownMapping.from_cooldown(1, 15, commands.BucketType.member)
    fav_cd = commands.CooldownMapping.from_cooldown(3, 15, commands.BucketType.member)

    @commands.command(name="favmanager", aliases=["favs", "favoritos", "fvmgr", "favlist",
                                                  "integrations", "integrationmanager", "itg", "itgmgr", "itglist", "integrationlist",
                                                  "serverplaylist", "spl", "svp", "svpl"],
                      description="Gerenciar seus favoritos/integrações e links do server.", cooldown=fav_cd)
    async def fav_manager_legacy(self, ctx: CustomContext):
        await self.fav_manager.callback(self=self, inter=ctx)

    @commands.max_concurrency(1, commands.BucketType.member, wait=False)
    @commands.slash_command(
        description=f"{desc_prefix}Gerenciar seus favoritos/integrações e links do server.",
        cooldown=fav_cd, extras={"allow_private": True})
    @commands.contexts(guild=True)
    async def fav_manager(self, inter: disnake.AppCmdInter):

        bot = self.bot

        mode = ViewMode.fav_manager

        guild_data = None
        interaction = None

        if isinstance(inter, CustomContext):
            prefix = inter.clean_prefix

            if inter.invoked_with in ("serverplaylist", "spl", "svp", "svpl") and (inter.author.guild_permissions.manage_guild or await bot.is_owner(inter.author)):

                interaction, bot = await select_bot_pool(inter, return_new=True)

                if not bot:
                    return

                mode = ViewMode.guild_fav_manager

                await interaction.response.defer(ephemeral=True)

                guild_data = await bot.get_data(inter.guild_id, db_name=DBModel.guilds)

            elif inter.invoked_with in ("integrations", "integrationmanager", "itg", "itgmgr", "itglist", "integrationlist"):
                mode = ViewMode.integrations_manager

        else:
            global_data = await bot.get_global_data(inter.guild_id, db_name=DBModel.guilds)
            prefix = global_data['prefix'] or bot.default_prefix

        if not interaction:
            interaction = inter

        cog = self.bot.get_cog("Music")

        if cog:
            ephemeral = await cog.is_request_channel(inter, ignore_thread=True)
            await inter.response.defer(ephemeral=ephemeral)
        else:
            ephemeral = True

        user_data = await bot.get_global_data(inter.author.id, db_name=DBModel.users)

        view = FavMenuView(bot=bot, ctx=interaction, data=user_data, prefix=prefix, mode=mode, is_owner=await bot.is_owner(inter.author))
        view.guild_data = guild_data

        txt = view.build_txt()

        if not txt:
            raise GenericError("**Não há suporte a esse recurso no momento...**\n\n"
                             "`Suporte ao spotify e YTDL não estão ativados.`")

        view.message = await inter.send(txt, view=view, ephemeral=ephemeral)

        await view.wait()

    @commands.Cog.listener("on_message_delete")
    async def player_message_delete(self, message: disnake.Message):

        if not message.guild:
            return

        try:

            player: LavalinkPlayer = self.bot.music.players[message.guild.id]

            if message.id != player.message.id:
                return

        except (AttributeError, KeyError):
            return

        thread = self.bot.get_channel(message.id)

        if not thread:
            return

        player.message = None
        await thread.edit(archived=True, locked=True, name=f"arquivado: {thread.name}")

    @commands.Cog.listener('on_ready')
    async def resume_players_ready(self):

        if not self.bot.bot_ready:
            return

        for guild_id in list(self.bot.music.players):

            try:

                player: LavalinkPlayer = self.bot.music.players[guild_id]

                try:
                    channel_id = player.guild.me.voice.channel.id
                except AttributeError:
                    channel_id = player.channel_id

                vc = self.bot.get_channel(channel_id) or player.last_channel

                try:
                    player.guild.voice_client.cleanup()
                except:
                    pass

                if not vc:
                    print(
                        f"{self.bot.user} - {player.guild.name} [{guild_id}] - Player finalizado por falta de canal de voz")
                    try:
                        await player.destroy()
                    except:
                        traceback.print_exc()
                    continue

                await player.connect(vc.id)

                if not player.is_paused and not player.is_playing:
                    await player.process_next()
                print(f"{self.bot.user} - {player.guild.name} [{guild_id}] - Player Reconectado no canal de voz")
            except:
                traceback.print_exc()

    async def is_request_channel(self, ctx: Union[disnake.AppCmdInter, disnake.MessageInteraction, CustomContext], *,
                                 data: dict = None, ignore_thread=False) -> bool:

        if isinstance(ctx, (CustomContext, disnake.MessageInteraction)):
            return True

        try:
            bot = ctx.music_bot
            channel_ctx = bot.get_channel(ctx.channel_id)
        except AttributeError:
            bot = ctx.bot
            channel_ctx = ctx.channel

        if not self.bot.check_bot_forum_post(channel_ctx):
            return True

        try:
            player: LavalinkPlayer = bot.music.players[ctx.guild_id]

            if not player.static:
                return False

            if isinstance(channel_ctx, disnake.Thread) and player.text_channel == channel_ctx.parent:
                return not ignore_thread

            return player.text_channel == channel_ctx

        except KeyError:

            if not data:
                data = await bot.get_data(ctx.guild_id, db_name=DBModel.guilds)

            try:
                channel = bot.get_channel(int(data["player_controller"]["channel"]))
            except:
                channel = None

            if not channel:
                return False

            if isinstance(channel_ctx, disnake.Thread) and channel == channel_ctx.parent:
                return not ignore_thread

            return channel.id == channel_ctx.id

    async def check_channel(
            self,
            guild_data: dict,
            inter: Union[disnake.AppCmdInter, CustomContext],
            channel: Union[disnake.TextChannel, disnake.VoiceChannel, disnake.Thread],
            guild: disnake.Guild,
            bot: BotCore
    ):

        static_player = guild_data['player_controller']

        warn_message = None
        message: Optional[disnake.Message] = None

        try:
            channel_db = bot.get_channel(int(static_player['channel'])) or await bot.fetch_channel(
                int(static_player['channel']))
        except (TypeError, disnake.NotFound):
            channel_db = None
        except disnake.Forbidden:
            channel_db = bot.get_channel(inter.channel_id)
            warn_message = f"Não tenho permissão de acessar o canal <#{static_player['channel']}>, o player será usado no modo tradicional."
            static_player["channel"] = None

        if not channel_db or channel_db.guild.id != inter.guild_id:
            await self.reset_controller_db(inter.guild_id, guild_data, inter)

        else:

            if channel_db.id != channel.id:

                try:
                    if isinstance(channel_db, disnake.Thread):

                        if not channel_db.parent:
                            await self.reset_controller_db(inter.guild_id, guild_data, inter)
                            channel_db = None

                        else:
                            if channel_db.owner != bot.user.id:

                                if not isinstance(channel_db.parent, disnake.ForumChannel) or not channel_db.parent.permissions_for(channel_db.guild.me).create_forum_threads:
                                    await self.reset_controller_db(inter.guild_id, guild_data, inter)
                                    channel_db = None
                                else:

                                    thread = None

                                    for t in channel_db.parent.threads:

                                        if t.owner_id == bot.user.id:
                                            try:
                                                message = await t.fetch_message(t.id)
                                            except disnake.NotFound:
                                                continue
                                            if not message or message.author.id != bot.user.id:
                                                continue
                                            thread = t
                                            break

                                    if not thread and guild.me.guild_permissions.read_message_history:
                                        async for t in channel_db.parent.archived_threads(limit=100):
                                            if t.owner_id == bot.user.id:
                                                try:
                                                    message = await t.fetch_message(t.id)
                                                except disnake.NotFound:
                                                    continue
                                                if not message or message.author.id != bot.user.id:
                                                    continue
                                                thread = t
                                                break

                                    if not thread:
                                        thread_wmessage = await channel_db.parent.create_thread(
                                            name=f"{bot.user} song-request",
                                            content="Post para pedido de músicas.",
                                            auto_archive_duration=10080,
                                            slowmode_delay=5,
                                        )
                                        channel_db = thread_wmessage.thread
                                        message = thread_wmessage.message
                                    else:
                                        channel_db = thread

                            thread_kw = {}

                            if channel_db.locked and channel_db.permissions_for(guild.me).manage_threads:
                                thread_kw.update({"locked": False, "archived": False})

                            elif channel_db.archived and channel_db.owner_id == bot.user.id:
                                thread_kw["archived"] = False

                            if thread_kw:
                                await channel_db.edit(**thread_kw)

                            elif isinstance(channel.parent, disnake.ForumChannel):
                                warn_message = f"**{bot.user.mention} não possui permissão de gerenciar tópicos " \
                                                f"para desarquivar/destrancar o tópico: {channel_db.mention}**"

                except AttributeError:
                    pass

                if channel_db:

                    channel_db_perms = channel_db.permissions_for(guild.me)

                    channel = bot.get_channel(inter.channel.id)

                    if isinstance(channel, disnake.Thread):
                        send_message_perm = getattr(channel_db, "parent", channel_db).permissions_for(channel.guild.me).send_messages_in_threads
                    else:
                        send_message_perm = channel_db.permissions_for(channel.guild.me).send_messages

                    if not send_message_perm:
                        raise GenericError(
                            f"**{bot.user.mention} não possui permissão para enviar mensagens no canal <#{static_player['channel']}>**\n"
                            "Caso queira resetar a configuração do canal de pedir música, use o comando /reset ou /setup "
                            "novamente..."
                        )

                    if not channel_db_perms.embed_links:
                        raise GenericError(
                            f"**{bot.user.mention} não possui permissão para anexar links/embeds no canal <#{static_player['channel']}>**\n"
                            "Caso queira resetar a configuração do canal de pedir música, use o comando /reset ou /setup "
                            "novamente..."
                        )

        return channel_db, warn_message, message

    async def process_player_interaction(
            self,
            interaction: Union[disnake.MessageInteraction, disnake.ModalInteraction],
            command: Optional[disnake.AppCmdInter],
            kwargs: dict
    ):

        if not command:
            raise GenericError("comando não encontrado/implementado.")

        try:
            interaction.application_command = command
            await command._max_concurrency.acquire(interaction)
        except AttributeError:
            pass

        await check_cmd(command, interaction)

        await command(interaction, **kwargs)

        try:
            await command._max_concurrency.release(interaction)
        except:
            pass

        try:
            player: LavalinkPlayer = self.bot.music.players[interaction.guild_id]
            player.interaction_cooldown = True
            await asyncio.sleep(1)
            player.interaction_cooldown = False
        except (KeyError, AttributeError):
            pass

    @commands.Cog.listener("on_dropdown")
    async def guild_pin(self, interaction: disnake.MessageInteraction):

        if not self.bot.bot_ready:
            await interaction.send("Ainda estou inicializando...\nPor favor aguarde mais um pouco...", ephemeral=True)
            return

        if interaction.data.custom_id != "player_guild_pin":
            return

        if not interaction.data.values:
            await interaction.response.defer()
            return

        if not interaction.user.voice:
            await interaction.send("Você deve entrar em um canal de voz para usar isto.", ephemeral=True)
            return

        await interaction.response.defer(ephemeral=True)

        guild_data = await self.bot.get_data(interaction.guild_id, db_name=DBModel.guilds)

        try:
            query = interaction.data.values[0]
        except KeyError:
            await interaction.send("**O item selecionado não foi encontrado na base de dados...**", ephemeral=True)
            await send_idle_embed(interaction.message, bot=self.bot, guild_data=guild_data, force=True)
            return

        kwargs = {
            "query": f"> pin: {query}",
            "position": 0,
            "options": False,
            "manual_selection": True,
            "server": None,
            "force_play": "no"
        }

        try:
            await self.play.callback(self=self, inter=interaction, **kwargs)
        except Exception as e:
            self.bot.dispatch('interaction_player_error', interaction, e)

    @commands.Cog.listener("on_dropdown")
    async def player_dropdown_event(self, interaction: disnake.MessageInteraction):

        if interaction.data.custom_id == "musicplayer_queue_dropdown":
            await self.process_player_interaction(
                interaction=interaction, command=self.bot.get_slash_command("skipto"),
                kwargs={"query": interaction.values[0][3:], "case_sensitive": True}
            )
            return

        if not interaction.data.custom_id.startswith("musicplayer_dropdown_"):
            return

        if not interaction.values:
            await interaction.response.defer()
            return

        await self.player_controller(interaction, interaction.values[0])

    @commands.Cog.listener("on_button_click")
    async def player_button_event(self, interaction: disnake.MessageInteraction):

        if not interaction.data.custom_id.startswith("musicplayer_"):
            return

        await self.player_controller(interaction, interaction.data.custom_id)

    async def check_stage_title(self, inter, bot: BotCore, player: LavalinkPlayer):

        time_limit = 30 if isinstance(player.guild.me.voice.channel, disnake.VoiceChannel) else 120

        if player.stage_title_event and (time_:=int((disnake.utils.utcnow() - player.start_time).total_seconds())) < time_limit and not (await bot.is_owner(inter.author)):
            raise GenericError(
                f"**Você terá que aguardar {time_format((time_limit - time_) * 1000, use_names=True)} para usar essa função "
                f"com o anúncio automático do palco ativo...**"
            )

    async def player_controller(self, interaction: disnake.MessageInteraction, control: str, **kwargs):

        if not self.bot.bot_ready or not self.bot.is_ready():
            await interaction.send("Ainda estou inicializando...", ephemeral=True)
            return

        if not interaction.guild_id:
            await interaction.response.edit_message(components=None)
            return

        cmd_kwargs = {}

        cmd: Optional[disnake.AppCmdInter] = None

        if control in (
                PlayerControls.embed_forceplay,
                PlayerControls.embed_enqueue_track,
                PlayerControls.embed_enqueue_playlist,
        ):

            try:
                try:
                    if not (url:=interaction.message.embeds[0].author.url):
                        if not (matches:=URL_REG.findall(interaction.message.embeds[0].description)):
                            return
                        url = matches[0].split(">")[0]
                except:
                    return

                try:
                    await self.player_interaction_concurrency.acquire(interaction)
                except:
                    raise GenericError("Há uma música sendo processada no momento...")

                bot: Optional[BotCore] = None
                player: Optional[LavalinkPlayer] = None
                channel: Union[disnake.TextChannel, disnake.VoiceChannel, disnake.StageChannel, disnake.Thread] = None
                author: Optional[disnake.Member] = None

                for b in sorted(self.bot.pool.get_guild_bots(interaction.guild_id), key=lambda b: b.identifier, reverse=True):

                    try:
                        p = b.music.players[interaction.guild_id]
                    except KeyError:
                        if c := b.get_channel(interaction.channel_id):
                            bot = b
                            channel = c
                            author = c.guild.get_member(interaction.author.id)
                        continue

                    if p.guild.me.voice and interaction.author.id in p.guild.me.voice.channel.voice_states:

                        if p.locked:
                            raise GenericError(
                                "**Não é possível executar essa ação com o processamento da música em andamento "
                                "(por favor aguarde mais alguns segundos e tente novamente).**")

                        player = p
                        bot = b
                        channel = player.text_channel
                        author = p.guild.get_member(interaction.author.id)
                        break

                if not channel:
                    raise GenericError("Não há bots disponíveis no momento.")

                if not author.voice:
                    raise GenericError("Você deve entrar em um canal de voz pra usar esse botão....")

                try:
                    node = player.node
                except:
                    node: Optional[wavelink.Node] = None

                try:
                    interaction.author = author
                except AttributeError:
                    pass

                await check_player_perm(inter=interaction, bot=bot, channel=interaction.channel)

                vc_id: int = author.voice.channel.id

                can_connect(channel=author.voice.channel, guild=channel.guild)

                await interaction.response.defer()

                if control == PlayerControls.embed_enqueue_playlist:

                    if (retry_after := self.bot.pool.enqueue_playlist_embed_cooldown.get_bucket(interaction).update_rate_limit()):
                        raise GenericError(
                            f"**Você terá que aguardar {(rta:=int(retry_after))} segundo{'s'[:rta^1]} pra adicionar uma playlist no player atual.**")

                    if not player:
                        player = await self.create_player(inter=interaction, bot=bot, guild=channel.guild,
                                                          channel=channel, node=node)

                    await self.check_player_queue(interaction.author, bot, interaction.guild_id)
                    result, node = await self.get_tracks(url, interaction, author, source=False, node=player.node, bot=bot)
                    result = await self.check_player_queue(interaction.author, bot, interaction.guild_id, tracks=result)
                    player.queue.extend(result.tracks)
                    await interaction.send(f"{interaction.author.mention}, a playlist [`{result.name}`](<{url}>) foi adicionada com sucesso!{player.controller_link}", ephemeral=True)

                    if not player.is_connected:
                        await player.connect(vc_id)

                    try:
                        vc = interaction.author.voice.channel
                    except AttributeError:
                        vc = player.bot.get_channel(vc_id)

                    if isinstance(vc, disnake.StageChannel):

                        retries = 5

                        while retries > 0:

                            await asyncio.sleep(1)

                            if not player.guild.me.voice:
                                retries -= 1
                                continue

                            break

                        if player.guild.me not in vc.speakers:
                            stage_perms = vc.permissions_for(player.guild.me)
                            if stage_perms.manage_permissions:
                                await asyncio.sleep(1.5)
                                await player.guild.me.edit(suppress=False)

                    if not player.current:
                        await player.process_next()

                else:

                    track = []
                    seek_status = False

                    if player:

                        if control == PlayerControls.embed_forceplay and player.current and (player.current.uri.startswith(url) or url.startswith(player.current.uri)):
                            await self.check_stage_title(inter=interaction, bot=bot, player=player)
                            await player.seek(0)
                            player.set_command_log("voltou para o início da música.", emoji="⏪")
                            await asyncio.sleep(3)
                            await player.update_stage_topic()
                            await asyncio.sleep(7)
                            seek_status = True

                        else:

                            for t in list(player.queue):
                                if t.uri.startswith(url) or url.startswith(t.uri):
                                    track = [t]
                                    player.queue.remove(t)
                                    break

                            if not track:
                                for t in list(player.played):
                                    if t.uri.startswith(url) or url.startswith(t.uri):
                                        track = [t]
                                        player.played.remove(t)
                                        break

                                if not track:

                                    for t in list(player.failed_tracks):
                                        if t.uri.startswith(url) or url.startswith(t.uri):
                                            track = [t]
                                            player.failed_tracks.remove(t)
                                            break

                    if not seek_status:

                        if not track:

                            if (retry_after := self.bot.pool.enqueue_track_embed_cooldown.get_bucket(interaction).update_rate_limit()):
                                raise GenericError(
                                    f"**Você terá que aguardar {(rta:=int(retry_after))} segundo{'s'[:rta^1]} para adicionar uma nova música na fila.**")

                            if control == PlayerControls.embed_enqueue_track:
                                await self.check_player_queue(interaction.author, bot, interaction.guild_id)

                            result, node = await self.get_tracks(url, interaction, author, source=False, node=node, bot=bot)

                            track = result

                        if control == PlayerControls.embed_enqueue_track:

                            if not player:
                                player = await self.create_player(inter=interaction, bot=bot, guild=channel.guild,
                                                                  channel=channel, node=node)
                            await self.check_player_queue(interaction.author, bot, interaction.guild_id)
                            player.update = True
                            if isinstance(track, list):
                                t = track[0]
                                player.queue.append(t)
                                await interaction.send(
                                    f"{author.mention}, a música [`{t.title}`](<{t.uri}>) foi adicionada na fila.{player.controller_link}",
                                    ephemeral=True)
                            else:
                                player.queue.extend(track.tracks)
                                await interaction.send(
                                    f"{author.mention}, a playlist [`{track.name}`](<{track.url}>) foi adicionada na fila.{player.controller_link}",
                                    ephemeral=True)
                            if not player.is_connected:
                                await player.connect(vc_id)
                            if not player.current:
                                await player.process_next()

                        else:
                            if not player:
                                player = await self.create_player(inter=interaction, bot=bot, guild=channel.guild,
                                                                  channel=channel, node=node)
                            else:
                                await self.check_stage_title(inter=interaction, bot=bot, player=player)

                            if isinstance(track, list):
                                player.queue.insert(0, track[0])
                            else:
                                index = len(player.queue)
                                player.queue.extend(track.tracks)
                                if index:
                                    player.queue.rotate(index * -1)
                            if not player.is_connected:
                                await player.connect(vc_id)
                            await self.process_music(inter=interaction, player=player, force_play="yes")

            except Exception as e:
                self.bot.dispatch('interaction_player_error', interaction, e)
                if not isinstance(e, GenericError):
                    await asyncio.sleep(5)
            try:
                await self.player_interaction_concurrency.release(interaction)
            except:
                pass
            return

        if control == PlayerControls.embed_add_fav:

            try:
                embed = interaction.message.embeds[0]
            except IndexError:
                await interaction.send("A embed da mensagem foi removida...", ephemeral=True)
                return

            if (retry_after := self.bot.pool.add_fav_embed_cooldown.get_bucket(interaction).update_rate_limit()):
                await interaction.send(
                    f"**Você terá que aguardar {(rta:=int(retry_after))} segundo{'s'[:rta^1]} para adicionar um novo favorito.**",
                    ephemeral=True)
                return

            await interaction.response.defer()

            user_data = await self.bot.get_global_data(interaction.author.id, db_name=DBModel.users)

            if self.bot.config["MAX_USER_FAVS"] > 0 and not (await self.bot.is_owner(interaction.author)):

                if (current_favs_size := len(user_data["fav_links"])) > self.bot.config["MAX_USER_FAVS"]:
                    await interaction.edit_original_message(f"A quantidade de itens no seu arquivo de favorito excede "
                                                            f"a quantidade máxima permitida ({self.bot.config['MAX_USER_FAVS']}).")
                    return

                if (current_favs_size + (user_favs := len(user_data["fav_links"]))) > self.bot.config["MAX_USER_FAVS"]:
                    await interaction.edit_original_message(
                        "Você não possui espaço suficiente para adicionar todos os favoritos de seu arquivo...\n"
                        f"Limite atual: {self.bot.config['MAX_USER_FAVS']}\n"
                        f"Quantidade de favoritos salvos: {user_favs}\n"
                        f"Você precisa de: {(current_favs_size + user_favs) - self.bot.config['MAX_USER_FAVS']}")
                    return

            fav_name = embed.author.name[1:]

            user_data["fav_links"][fav_name] = embed.author.url

            await self.bot.update_global_data(interaction.author.id, user_data, db_name=DBModel.users)

            global_data = await self.bot.get_global_data(interaction.guild_id, db_name=DBModel.guilds)

            try:
                cmd = f"</play:" + str(self.bot.get_global_command_named("play",
                                                                                             cmd_type=disnake.ApplicationCommandType.chat_input).id) + ">"
            except AttributeError:
                cmd = "/play"

            try:
                interaction.message.embeds[0].fields[0].value = f"{interaction.author.mention} " + \
                                                                interaction.message.embeds[0].fields[0].value.replace(
                                                                    interaction.author.mention, "")
            except IndexError:
                interaction.message.embeds[0].add_field(name="**Membros que favoritaram o link:**",
                                                        value=interaction.author.mention)

            await interaction.send(embed=disnake.Embed(
                description=f"[`{fav_name}`](<{embed.author.url}>) **foi adicionado nos seus favoritos!**\n\n"
                            "**Como usar?**\n"
                            f"* Usando o comando {cmd} (selecionando o favorito no preenchimento automático da busca)\n"
                            "* Clicando no botão/select de tocar favorito/integração do player.\n"
                            f"* Usando o comando {global_data['prefix'] or self.bot.default_prefix}{self.play_legacy.name} sem incluir um nome ou link de uma música/vídeo.\n"


            ).set_footer(text=f"Caso queira ver todos os seus favoritos use o comando {global_data['prefix'] or self.bot.default_prefix}{self.fav_manager_legacy.name}"), ephemeral=True)

            if not interaction.message.flags.ephemeral:
                if not interaction.guild:
                    await (await interaction.original_response()).edit(embed=interaction.message.embeds[0])
                else:
                    await interaction.message.edit(embed=interaction.message.embeds[0])
            return

        if not interaction.guild:
            await interaction.response.edit_message(components=None)
            return

        try:

            if control == "musicplayer_request_channel":
                cmd = self.bot.get_slash_command("setup")
                cmd_kwargs = {"target": interaction.channel}
                await self.process_player_interaction(interaction, cmd, cmd_kwargs)
                return

            if control == PlayerControls.fav_manager:

                if str(interaction.user.id) not in interaction.message.content:
                    await interaction.send("Você não pode interagir aqui!", ephemeral=True)
                    return

                cmd = self.bot.get_slash_command("fav_manager")
                await self.process_player_interaction(interaction, cmd, cmd_kwargs)
                return

            if control == PlayerControls.add_song:

                if not interaction.user.voice:
                    raise GenericError("**Você deve entrar em um canal de voz para usar esse botão.**")

                await interaction.response.send_modal(
                    title="Pedir uma música",
                    custom_id=f"modal_add_song" + (f"_{interaction.message.id}" if interaction.message.thread else ""),
                    components=[
                        disnake.ui.TextInput(
                            style=disnake.TextInputStyle.short,
                            label="Nome/link da música.",
                            placeholder="Nome ou link do youtube/spotify/soundcloud etc.",
                            custom_id="song_input",
                            max_length=150,
                            required=True
                        ),
                        disnake.ui.TextInput(
                            style=disnake.TextInputStyle.short,
                            label="Posição da fila (número).",
                            placeholder="Opcional, caso não seja usado será adicionada no final.",
                            custom_id="song_position",
                            max_length=3,
                            required=False
                        ),
                    ]
                )

                return

            if control == PlayerControls.lastfm_scrobble:
                await interaction.response.defer(ephemeral=True, with_message=True)
                user_data = await self.bot.get_global_data(interaction.author.id, db_name=DBModel.users)

                if not user_data["lastfm"]["sessionkey"]:
                    try:
                        cmd = f"</lastfm:" + str(self.bot.get_global_command_named("lastfm",
                                                                                 cmd_type=disnake.ApplicationCommandType.chat_input).id) + ">"
                    except AttributeError:
                        cmd = "/lastfm"

                    await interaction.edit_original_message(
                        content=f"Você não possui uma conta do last.fm vinculada nos meus dados. "
                                f"Você pode vincular uma conta do last.fm usando o comando {cmd}."
                    )
                    return

                user_data["lastfm"]["scrobble"] = not user_data["lastfm"]["scrobble"]
                self.bot.pool.lastfm_sessions[interaction.author.id] = user_data["lastfm"]
                await self.bot.update_global_data(interaction.author.id, user_data, db_name=DBModel.users)
                await interaction.edit_original_message(
                    embed=disnake.Embed(
                        description=f'**O scrobble/registro de músicas foi {"ativado" if user_data["lastfm"]["scrobble"] else "desativado"} na conta: [{user_data["lastfm"]["username"]}](<https://www.last.fm/user/{user_data["lastfm"]["username"]}>).**',
                        color=self.bot.get_color()
                    )
                )
                return

            if control == PlayerControls.enqueue_fav:

                if not interaction.user.voice:
                    raise GenericError("**Você deve entrar em um canal de voz para usar esse botão.**")

                cmd_kwargs = {
                    "query": kwargs.get("query", ""),
                    "position": 0,
                    "options": False,
                    "server": None,
                    "force_play": "no"
                }

                cmd_kwargs["manual_selection"] = not cmd_kwargs["query"]

                cmd = self.bot.get_slash_command("play")

            else:

                try:
                    player: LavalinkPlayer = self.bot.music.players[interaction.guild_id]
                except KeyError:
                    await interaction.send("Não há player ativo no servidor...", ephemeral=True)
                    await send_idle_embed(interaction.message, bot=self.bot)
                    return

                if interaction.message != player.message:
                    if control != PlayerControls.queue:
                        return

                if player.interaction_cooldown:
                    raise GenericError("O player está em cooldown, tente novamente em instantes.")

                try:
                    vc = player.guild.me.voice.channel
                except AttributeError:
                    await player.destroy(force=True)
                    return

                if control == PlayerControls.help_button:
                    embed = disnake.Embed(
                        description="📘 **IFORMAÇÕES SOBRE OS BOTÕES** 📘\n\n"
                                    "⏯️ `= Pausar/Retomar a música.`\n"
                                    "⏮️ `= Voltar para a música tocada anteriormente.`\n"
                                    "⏭️ `= Pular para a próxima música.`\n"
                                    "🔀 `= Misturar as músicas da fila.`\n"
                                    "🎶 `= Adicionar música/playlist/favorito.`\n"
                                    "⏹️ `= Parar o player e me desconectar do canal.`\n"
                                    "📑 `= Exibir a fila de música.`\n"
                                    "🛠️ `= Alterar algumas configurações do player:`\n"
                                    "`volume / efeito nightcore / repetição / modo restrito.`\n",
                        color=self.bot.get_color(interaction.guild.me)
                    )

                    await interaction.response.send_message(embed=embed, ephemeral=True)
                    return

                if not interaction.author.voice or interaction.author.voice.channel != vc:
                    raise GenericError(f"Você deve estar no canal <#{vc.id}> para usar os botões do player.")

                if control == PlayerControls.miniqueue:
                    await is_dj().predicate(interaction)
                    player.mini_queue_enabled = not player.mini_queue_enabled
                    player.set_command_log(
                        emoji="📑",
                        text=f"{interaction.author.mention} {'ativou' if player.mini_queue_enabled else 'desativou'} "
                             f"a mini-fila do player."
                    )
                    await player.invoke_np(interaction=interaction)
                    return

                if control != PlayerControls.queue:
                    try:
                        await self.player_interaction_concurrency.acquire(interaction)
                    except commands.MaxConcurrencyReached:
                        raise GenericError(
                            "**Você tem uma interação em aberto!**\n`Se for uma mensagem oculta, evite clicar em \"ignorar\".`")

                if control == PlayerControls.add_favorite:

                    if not player.current:
                        await interaction.send("**Não há música tocando atualmente...**", ephemeral=True)
                        return

                    choices = {}
                    msg = ""

                    if player.current.uri:
                        choices["Track"] = {
                            "name": player.current.title,
                            "url": player.current.uri,
                            "emoji": "🎵"
                        }
                        msg += f"**Música:** [`{player.current.title}`]({player.current.uri})\n"

                    if player.current.album_url:
                        choices["Album"] = {
                            "name": player.current.album_name,
                            "url": player.current.album_url,
                            "emoji": "💽"
                        }
                        msg += f"**Album:** [`{player.current.album_name}`]({player.current.album_url})\n"

                    if player.current.playlist_url:
                        choices["Playlist"] = {
                            "name": player.current.playlist_name,
                            "url": player.current.playlist_url,
                            "emoji": "<:music_queue:703761160679194734>"
                        }
                        msg += f"**Playlist:** [`{player.current.playlist_name}`]({player.current.playlist_url})\n"

                    if not choices:
                        try:
                            await self.player_interaction_concurrency.release(interaction)
                        except:
                            pass
                        await interaction.send(
                            embed=disnake.Embed(
                                color=self.bot.get_color(interaction.guild.me),
                                description="### Não há itens para favoritar na música atual."
                            ), ephemeral=True
                        )
                        return

                    if len(choices) == 1:
                        select_type, info = list(choices.items())[0]

                    else:
                        view = SelectInteraction(
                            user=interaction.author, timeout=30,
                            opts=[disnake.SelectOption(label=k, description=v["name"][:50], emoji=v["emoji"]) for k,v in choices.items()]
                        )

                        await interaction.send(
                            embed=disnake.Embed(
                                color=self.bot.get_color(interaction.guild.me),
                                description=f"### Selecione um item da música atual para adicionar nos seus favoritos:"
                                            f"\n\n{msg}"
                            ), view=view, ephemeral=True
                        )

                        await view.wait()

                        select_interaction = view.inter

                        if not select_interaction or view.selected is False:
                            try:
                                await self.player_interaction_concurrency.release(interaction)
                            except:
                                pass
                            await interaction.edit_original_message(
                                embed=disnake.Embed(
                                    color=self.bot.get_color(interaction.guild.me),
                                    description="### Operação cancelada!"
                                ), view=None
                            )
                            return

                        interaction = select_interaction

                        select_type = view.selected
                        info = choices[select_type]

                    await interaction.response.defer()

                    user_data = await self.bot.get_global_data(interaction.author.id, db_name=DBModel.users)

                    if self.bot.config["MAX_USER_FAVS"] > 0 and not (await self.bot.is_owner(interaction.author)):

                        if len(user_data["fav_links"]) >= self.bot.config["MAX_USER_FAVS"]:
                            await interaction.edit_original_message(
                                embed=disnake.Embed(
                                    color=self.bot.get_color(interaction.guild.me),
                                    description="Você não possui espaço suficiente para adicionar todos os favoritos de seu arquivo...\n"
                                                f"Limite atual: {self.bot.config['MAX_USER_FAVS']}"
                                ), view=None)
                            return

                    user_data["fav_links"][fix_characters(info["name"], self.bot.config["USER_FAV_MAX_URL_LENGTH"])] = info["url"]

                    await self.bot.update_global_data(interaction.author.id, user_data, db_name=DBModel.users)

                    self.bot.dispatch("fav_add", interaction.user, user_data, f"[`{info['name']}`]({info['url']})")

                    global_data = await self.bot.get_global_data(interaction.author.id, db_name=DBModel.guilds)

                    try:
                        slashcmd = f"</play:" + str(self.bot.get_global_command_named("play", cmd_type=disnake.ApplicationCommandType.chat_input).id) + ">"
                    except AttributeError:
                        slashcmd = "/play"

                    await interaction.edit_original_response(
                        embed=disnake.Embed(
                            color=self.bot.get_color(interaction.guild.me),
                            description="### Item adicionado/editado com sucesso nos seus favoritos:\n\n"
                                        f"**{select_type}:** [`{info['name']}`]({info['url']})\n\n"
                                        f"### Como usar?\n"
                                        f"* Usando o comando {slashcmd} (no preenchimento automático da busca)\n"
                                        f"* Clicando no botão/select de tocar favorito/integração do player.\n"
                                        f"* Usando o comando {global_data['prefix'] or self.bot.default_prefix}{self.play_legacy.name} sem incluir um nome ou link de uma música/vídeo."
                        ), view=None
                    )

                    try:
                        await self.player_interaction_concurrency.release(interaction)
                    except:
                        pass

                    return

                if control == PlayerControls.lyrics:
                    if not player.current:
                        try:
                            await self.player_interaction_concurrency.release(interaction)
                        except:
                            pass
                        await interaction.send("**Não estou tocando algo no momento...**", ephemeral=True)
                        return

                    if not player.current.ytid:
                        try:
                            await self.player_interaction_concurrency.release(interaction)
                        except:
                            pass
                        await interaction.send("No momento apenas músicas do youtube são suportadas.", ephemeral=True)
                        return

                    not_found_msg = "Não há letras disponíveis para a música atual..."

                    await interaction.response.defer(ephemeral=True, with_message=True)

                    if player.current.info["extra"].get("lyrics") is None:
                        lyrics_data = await player.node.fetch_ytm_lyrics(player.current.ytid)
                        player.current.info["extra"]["lyrics"] = {} if lyrics_data.get("track") is None else lyrics_data

                    elif not player.current.info["extra"]["lyrics"]:
                        try:
                            await self.player_interaction_concurrency.release(interaction)
                        except:
                            pass
                        await interaction.edit_original_message(f"**{not_found_msg}**")
                        return

                    if not player.current.info["extra"]["lyrics"]:
                        try:
                            await self.player_interaction_concurrency.release(interaction)
                        except:
                            pass
                        await interaction.edit_original_message(f"**{not_found_msg}**")
                        return

                    player.current.info["extra"]["lyrics"]["track"]["albumArt"] = player.current.info["extra"]["lyrics"]["track"]["albumArt"][:-1]

                    try:
                        lyrics_string = "\n".join([d['line'] for d in  player.current.info["extra"]["lyrics"]['lines']])
                    except KeyError:
                        lyrics_string = player.current.info["extra"]["lyrics"]["text"]

                    try:
                        await self.player_interaction_concurrency.release(interaction)
                    except:
                        pass

                    await interaction.edit_original_message(
                        embed=disnake.Embed(
                            description=f"### Letras da música: [{player.current.title}](<{player.current.uri}>)\n{lyrics_string}",
                            color=self.bot.get_color(player.guild.me)
                        )
                    )
                    return

                if control == PlayerControls.volume:
                    cmd_kwargs = {"value": None}

                elif control == PlayerControls.queue:
                    cmd = self.bot.get_slash_command("queue").children.get("display")

                elif control == PlayerControls.shuffle:
                    cmd = self.bot.get_slash_command("queue").children.get("shuffle")

                elif control == PlayerControls.seek_to_start:
                    cmd = self.bot.get_slash_command("seek")
                    cmd_kwargs = {"position": "0"}

                elif control == PlayerControls.pause_resume:
                    control = PlayerControls.pause if not player.paused else PlayerControls.resume

                elif control == PlayerControls.loop_mode:

                    if player.loop == "current":
                        cmd_kwargs['mode'] = 'queue'
                    elif player.loop == "queue":
                        cmd_kwargs['mode'] = 'off'
                    else:
                        cmd_kwargs['mode'] = 'current'

                elif control == PlayerControls.skip:
                    cmd_kwargs = {"query": None, "play_only": "no"}

            if not cmd:
                cmd = self.bot.get_slash_command(control[12:])

            await self.process_player_interaction(
                interaction=interaction,
                command=cmd,
                kwargs=cmd_kwargs
            )

            try:
                await self.player_interaction_concurrency.release(interaction)
            except:
                pass

        except Exception as e:
            try:
                await self.player_interaction_concurrency.release(interaction)
            except:
                pass
            self.bot.dispatch('interaction_player_error', interaction, e)

    @commands.Cog.listener("on_modal_submit")
    async def song_request_modal(self, inter: disnake.ModalInteraction):

        if inter.custom_id.startswith("modal_add_song"):

            try:

                query = inter.text_values["song_input"]
                position = inter.text_values["song_position"]

                if position:
                    if not position.isdigit():
                        raise GenericError("**A posição da fila tem que ser um número.**")
                    position = int(position)

                    if position < 1:
                        raise GenericError("**Número da posição da fila tem que ser 1 ou superior.**")

                kwargs = {
                    "query": query,
                    "position": position or 0,
                    "options": False,
                    "manual_selection": True,
                    "server": None,
                    "force_play": "no",
                }

                await self.process_player_interaction(
                    interaction=inter,
                    command=self.bot.get_slash_command("play"),
                    kwargs=kwargs,
                )
            except Exception as e:
                self.bot.dispatch('interaction_player_error', inter, e)

    async def delete_message(self, message: disnake.Message, delay: int = None, ignore=False):

        if ignore:
            return

        try:
            is_forum = isinstance(message.channel.parent, disnake.ForumChannel)
        except AttributeError:
            is_forum = False

        if message.is_system() and is_forum:
            return

        if message.channel.permissions_for(message.guild.me).manage_messages or message.author.id == self.bot.user.id:

            try:
                await message.delete(delay=delay)
            except:
                traceback.print_exc()

    @commands.Cog.listener("on_song_request")
    async def song_requests(self, ctx: Optional[CustomContext], message: disnake.Message):

        if ctx.command or message.mentions:
            return

        if message.author.bot and not isinstance(message.channel, disnake.StageChannel):
            return

        try:
            data = await self.bot.get_data(message.guild.id, db_name=DBModel.guilds)
        except AttributeError:
            return

        player: Optional[LavalinkPlayer] = self.bot.music.players.get(message.guild.id)

        if player and isinstance(message.channel, disnake.Thread) and not player.static:

            try:
                if player.text_channel.id != message.id:
                    return
            except AttributeError:
                return

            if not player.controller_mode:
                return

            text_channel = message.channel

        else:

            static_player = data['player_controller']

            channel_id = static_player['channel']

            if not channel_id:
                return

            if isinstance(message.channel, disnake.Thread):
                if isinstance(message.channel.parent, disnake.TextChannel):
                    if str(message.channel.parent.id) != channel_id:
                        return
                elif str(message.channel.id) != channel_id:
                    return
            elif str(message.channel.id) != channel_id:
                return

            try:
                text_channel = self.bot.get_channel(int(channel_id)) or await self.bot.fetch_channel(int(channel_id))
            except disnake.NotFound:
                text_channel = None

            if not text_channel:
                await self.reset_controller_db(message.guild.id, data)
                return

            if isinstance(text_channel, disnake.Thread):
                send_message_perm = text_channel.parent.permissions_for(message.guild.me).send_messages_in_threads
            else:
                send_message_perm = text_channel.permissions_for(message.guild.me).send_messages

            if not send_message_perm:
                return

            if not self.bot.intents.message_content:

                if self.song_request_cooldown.get_bucket(message).update_rate_limit():
                    return

<<<<<<< HEAD
                await message.channel.send(
                    message.author.mention,
                    embed=disnake.Embed(
                        description="Infelizmente não posso conferir o conteúdo de sua mensagem...\n"
                                    "Tente adicionar música usando **/play** ou clique em um dos botões abaixo:",
                        color=self.bot.get_color(message.guild.me)
                    ),
                    components=song_request_buttons, delete_after=20
=======
                user_favs = [
                    disnake.SelectOption(label=f, value=f"> fav: {f}") for f in sorted(await fav_list(interaction, ""))
                ]

                await interaction.response.send_modal(
                    title="Pedir uma música",
                    custom_id="modal_add_song",
                    components=[
                        disnake.ui.TextInput(
                            style=disnake.TextInputStyle.short,
                            label="Nome/link da música.",
                            placeholder="Nome ou link do youtube/spotify/soundcloud etc.",
                            custom_id="song_input",
                            max_length=150,
                            required=bool(not user_favs)
                        ),
                        disnake.ui.Select(
                            placeholder="ou selecione um favorito (opcional)",
                            options=user_favs or [
                                disnake.SelectOption(
                                    label="Você não possui favoritos...", value="no_fav", emoji="⚠️",
                                    description="Adicione um usando o comando: /fav add"
                                )
                            ], min_values=0, max_values=1
                        )
                    ]
>>>>>>> 0f8e3797
                )
                return

        if message.content.startswith("/") or message.is_system():
            await self.delete_message(message)
            return

        try:
            if isinstance(message.channel, disnake.Thread):

                if isinstance(message.channel.parent, disnake.ForumChannel):

                    if data['player_controller']["channel"] != str(message.channel.id):
                        return
                    await self.delete_message(message)

        except AttributeError:
            pass

        msg = None
        error = None
        has_exception = None

        try:
            if message.author.bot:
                await self.delete_message(message)
                return

            if not message.content:

                if message.type == disnake.MessageType.thread_starter_message:
                    return

                if message.is_system():
                    await self.delete_message(message)
                    return

                try:
                    attachment = message.attachments[0]
                except IndexError:
                    await message.channel.send(f"{message.author.mention} você deve enviar um link/nome da música.", delete_after=8)
                    return

                else:

                    if attachment.size > 18000000:
                        await message.channel.send(f"{message.author.mention} o arquivo que você enviou deve ter o tamanho "
                                                   f"inferior a 18mb.", delete_after=8)
                        return

                    if attachment.content_type not in self.audio_formats:
                        await message.channel.send(f"{message.author.mention} o arquivo que você enviou deve ter o tamanho "
                                                   f"inferior a 18mb.", delete_after=8)
                        return

                    message.content = attachment.url

            try:
                await self.song_request_concurrency.acquire(message)
            except:

                await message.channel.send(
                    f"{message.author.mention} você deve aguardar seu pedido de música anterior carregar...",
                )

                await self.delete_message(message)
                return

            message.content = message.content.strip("<>")

            urls = URL_REG.findall(message.content)

            if not urls:
                source = None

            else:
                source = False
                message.content = urls[0]

                if "&list=" in message.content:

                    view = ButtonInteraction(
                        user=message.author, timeout=45,
                        buttons=[
                            disnake.ui.Button(label="Carregar apenas a música", emoji="🎵", custom_id="music"),
                            disnake.ui.Button(label="Carregar playlist", emoji="🎶", custom_id="playlist"),
                        ]
                    )

                    embed = disnake.Embed(
                        description='**O link contém vídeo com playlist.**\n'
                                    f'Selecione uma opção em até <t:{int((disnake.utils.utcnow() + datetime.timedelta(seconds=45)).timestamp())}:R> para prosseguir.\n'
                                    f'-# Nota: Caso o link seja de uma playlist privada, apenas o vídeo do link atual será carregado.',
                        color=self.bot.get_color(message.guild.me)
                    )

                    msg = await message.channel.send(message.author.mention, embed=embed, view=view)

                    await view.wait()

                    try:
                        await view.inter.response.defer()
                    except:
                        pass

                    if view.selected == "music":
                        message.content = YOUTUBE_VIDEO_REG.search(message.content).group()

            await self.parse_song_request(message, text_channel, data, response=msg, source=source)

        except GenericError as e:
            error = f"{message.author.mention}. {e}"

        except Exception as e:

            if isinstance(e, PoolException):
                return

            try:
                error_msg, full_error_msg, kill_process, components, mention_author = parse_error(ctx, e)
            except:
                has_exception = e
            else:
                if not error_msg:
                    has_exception = e
                    error = f"{message.author.mention} **ocorreu um erro ao tentar obter resultados para sua busca:** ```py\n{error_msg}```"
                else:
                    error = f"{message.author.mention}. {error_msg}"

        if error:

            await self.delete_message(message)

            try:
                if msg:
                    await msg.edit(content=error, embed=None, view=None)
                else:
                    await message.channel.send(error, delete_after=9)
            except:
                traceback.print_exc()

        await self.song_request_concurrency.release(message)

        if has_exception and self.bot.config["AUTO_ERROR_REPORT_WEBHOOK"]:

            cog = self.bot.get_cog("ErrorHandler")

            if not cog:
                return

            max_concurrency = cog.webhook_max_concurrency

            await max_concurrency.acquire(message)

<<<<<<< HEAD
            try:
                try:
                    error_msg, full_error_msg, kill_process, components, mention_author = parse_error(message, has_exception)
                except:
                    full_error_msg = has_exception

                embed = disnake.Embed(
                    title="Ocorreu um erro em um servidor (song-request):",
                    timestamp=disnake.utils.utcnow(),
                    description=f"```py\n{repr(has_exception)[:2030].replace(self.bot.http.token, 'mytoken')}```"
                )
=======
                selected_dropdown = inter.data['components'][1]['components'][0]['values']

                selected_fav = selected_dropdown[0] if (selected_dropdown and selected_dropdown[0] != "no_fav") else None
>>>>>>> 0f8e3797

                embed.set_footer(
                    text=f"{message.author} [{message.author.id}]",
                    icon_url=message.author.display_avatar.with_static_format("png").url
                )

                embed.add_field(
                    name="Servidor:", inline=False,
                    value=f"```\n{disnake.utils.escape_markdown(ctx.guild.name)}\nID: {ctx.guild.id}```"
                )

                embed.add_field(
                    name="Conteúdo do pedido de música:", inline=False,
                    value=f"```\n{message.content}```"
                )

                embed.add_field(
                    name="Canal de texto:", inline=False,
                    value=f"```\n{disnake.utils.escape_markdown(ctx.channel.name)}\nID: {ctx.channel.id}```"
                )

                if vc := ctx.author.voice:
                    embed.add_field(
                        name="Canal de voz (user):", inline=False,
                        value=f"```\n{disnake.utils.escape_markdown(vc.channel.name)}" +
                              (f" ({len(vc.channel.voice_states)}/{vc.channel.user_limit})"
                               if vc.channel.user_limit else "") + f"\nID: {vc.channel.id}```"
                    )

                if vcbot := ctx.guild.me.voice:
                    if vcbot.channel != vc.channel:
                        embed.add_field(
                            name="Canal de voz (bot):", inline=False,
                            value=f"{vc.channel.name}" +
                                  (f" ({len(vc.channel.voice_states)}/{vc.channel.user_limit})"
                                   if vc.channel.user_limit else "") + f"\nID: {vc.channel.id}```"
                        )

                if ctx.guild.icon:
                    embed.set_thumbnail(url=ctx.guild.icon.with_static_format("png").url)

                await cog.send_webhook(
                    embed=embed,
                    file=string_to_file(full_error_msg, "error_traceback_songrequest.txt")
                )

            except:
                traceback.print_exc()

            await asyncio.sleep(20)

            try:
                await max_concurrency.release(message)
            except:
                pass


    async def process_music(
            self, inter: Union[disnake.Message, disnake.MessageInteraction, disnake.AppCmdInter, CustomContext, disnake.ModalInteraction],
            player: LavalinkPlayer, force_play: str = "no", ephemeral=True, log_text = "", emoji="",
            warn_message: str = "", user_data: dict = None, reg_query: dict = None
    ):

        if not player.current:
            if warn_message:
                player.set_command_log(emoji="⚠️", text=warn_message)
            await player.process_next()
        elif force_play == "yes":
            player.set_command_log(
                emoji="▶️",
                text=f"{inter.author.mention} adicionou a música atual para tocar imediatamente."
            )
            await player.track_end()
            await player.process_next()
        #elif player.current.autoplay:
        #    player.set_command_log(text=log_text, emoji=emoji)
        #    await player.track_end()
        #    await player.process_next()
        else:
            if ephemeral:
                player.set_command_log(text=log_text, emoji=emoji)
            player.update = True

        if reg_query is not None:

            if not user_data:
                user_data = await self.bot.get_global_data(inter.author.id, db_name=DBModel.users)

            try:
                user_data["last_tracks"].remove(reg_query)
            except:
                pass

            if len(user_data["last_tracks"]) > 6:
                user_data["last_tracks"].pop(0)

            user_data["last_tracks"].append(reg_query)

            await self.bot.update_global_data(inter.author.id, user_data, db_name=DBModel.users)

    async def create_player(
            self,
            inter: Union[disnake.Message, disnake.MessageInteraction, disnake.AppCmdInter, CustomContext, disnake.ModalInteraction],
            bot: BotCore, guild: disnake.Guild, channel: Union[disnake.TextChannel, disnake.VoiceChannel, disnake.Thread],
            guild_data: dict = None, message_inter = None,
            node: wavelink.Node = None, modal_message_id: int = None
    ):

        try:
            return bot.music.players[guild.id]
        except KeyError:
            pass

        if not guild_data:
            guild_data = await bot.get_data(inter.guild_id, db_name=DBModel.guilds)

        skin = guild_data["player_controller"]["skin"]
        static_skin = guild_data["player_controller"]["static_skin"]
        static_player = guild_data["player_controller"]

        if not node:
            node = await self.get_best_node(bot)

        global_data = await bot.get_global_data(guild.id, db_name=DBModel.guilds)

        try:
            vc = inter.author.voice.channel
        except AttributeError:
            vc = None

        if global_data["global_skin"]:
            skin = global_data["player_skin"] or skin
            static_skin = global_data["player_skin_static"] or guild_data["player_controller"]["static_skin"]

        try:
            invite = global_data["listen_along_invites"][str(vc.id)]
        except (AttributeError, KeyError):
            invite = ""

        if invite:
            try:
                invite = (await bot.fetch_invite(invite)).url
            except disnake.NotFound:
                invite = None
            except Exception:
                traceback.print_exc()
            else:
                try:
                    if invite.channel.id != vc.id:
                        invite = None
                except AttributeError:
                    pass

        if invite is None:
            try:
                del global_data["listen_along_invites"][str(vc.id)]
            except KeyError:
                pass
            else:
                print(
                    f'{"-" * 15}\n'
                    f'Removendo invite: {invite} \n' +
                    (f"Servidor: {vc.guild.name} [{vc.guild.id}]\n"
                     f"Canal: {vc.name} [{vc.id}]\n" if vc else "") +
                    f'{"-" * 15}'
                )
                await self.bot.update_global_data(inter.guild_id, global_data, db_name=DBModel.guilds)

        for n, s in global_data["custom_skins"].items():
            if isinstance(s, str):
                global_data["custom_skins"][n] = pickle.loads(b64decode(s))

        for n, s in global_data["custom_skins_static"].items():
            if isinstance(s, str):
                global_data["custom_skins_static"][n] = pickle.loads(b64decode(s))

        try:
            guild_id =inter.guild.id
        except AttributeError:
            guild_id = inter.guild_id

        static_channel = None

        if static_player['channel']:

            try:
                static_channel = bot.get_channel(int(static_player['channel'])) or await bot.fetch_channel(
                    int(static_player['channel']))
            except disnake.Forbidden:
                pass
            except disnake.NotFound:
                await self.reset_controller_db(inter.guild_id, guild_data, inter)

            allowed_channel = None

            for ch in (static_channel, channel):

                if not ch:
                    continue

                if isinstance(ch, disnake.Thread):

                    if not ch.parent:
                        await self.reset_controller_db(inter.guild_id, guild_data, inter)
                        continue

                    channel_check = ch.parent

                else:
                    channel_check = ch

                bot_perms = channel_check.permissions_for(guild.me)

                if bot_perms.read_message_history:
                    allowed_channel = ch
                    break

                elif bot_perms.manage_permissions:
                    overwrites = {
                        guild.me: disnake.PermissionOverwrite(
                            embed_links=True,
                            send_messages=True,
                            send_messages_in_threads=True,
                            read_messages=True,
                            create_public_threads=True,
                            read_message_history=True,
                            manage_messages=True,
                            manage_channels=True,
                            attach_files=True,
                        )
                    }

                    await channel_check.edit(overwrites=overwrites)
                    allowed_channel = ch
                    break

            channel = allowed_channel

        player: LavalinkPlayer = bot.music.get_player(
            guild_id=guild_id,
            cls=LavalinkPlayer,
            player_creator=inter.author.id,
            guild=guild,
            channel=channel,
            last_message_id=guild_data['player_controller']['message_id'],
            node_id=node.identifier,
            static=bool(static_channel),
            skin=bot.pool.check_skin(skin),
            skin_static=bot.pool.check_static_skin(static_skin),
            custom_skin_data=global_data["custom_skins"],
            custom_skin_static_data=global_data["custom_skins_static"],
            extra_hints=self.extra_hints,
            restrict_mode=guild_data['enable_restrict_mode'],
            listen_along_invite=invite,
            autoplay=guild_data["autoplay"],
            prefix=global_data["prefix"] or bot.default_prefix,
            stage_title_template=global_data['voice_channel_status'],
        )

        if (vol:=int(guild_data['default_player_volume'])) != 100:
            await player.set_volume(vol)

        if not player.message and player.text_channel:
            try:
                player.message = await player.text_channel.fetch_message(int(static_player['message_id']))
            except TypeError:
                player.message = None
            except Exception:
                traceback.print_exc()
                if hasattr(player.text_channel, 'parent') and isinstance(player.text_channel.parent,
                                                                         disnake.ForumChannel) and str(
                        player.text_channel.id) == static_player['message_id']:
                    pass
                elif player.static:
                    player.text_channel = None

        if not player.static and player.text_channel:

            if message_inter and inter.bot != bot:
                player.message = message_inter
            elif modal_message_id:
                try:
                    player.message = await player.text_channel.fetch_message(modal_message_id)
                except:
                    pass

            if not player.has_thread:
                player.message = None
            else:
                await self.thread_song_request(message_inter.thread, reopen=True, bot=bot)

        return player


    async def parse_song_request(self, message: disnake.Message, text_channel, data, *, response=None, attachment: disnake.Attachment=None, source=None):

        if not message.author.voice:
            raise GenericError("Você deve entrar em um canal de voz para pedir uma música.")

        can_connect(
            channel=message.author.voice.channel,
            guild=message.guild,
            check_other_bots_in_vc=data["check_other_bots_in_vc"],
            bot=self.bot,
        )

        try:
            if message.guild.me.voice.channel != message.author.voice.channel:
                raise GenericError(
                    f"Você deve entrar no canal <#{message.guild.me.voice.channel.id}> para pedir uma música.")
        except AttributeError:
            pass

        try:
            message_id = int(data['player_controller']['message_id'])
        except TypeError:
            message_id = None

        try:
            player = self.bot.music.players[message.guild.id]
            await check_player_perm(message, self.bot, message.channel, guild_data=data)
            destroy_message = True
        except KeyError:
            destroy_message = False
            player = await self.create_player(inter=message, bot=self.bot, guild=message.guild, channel=text_channel,
                                              guild_data=data)

        tracks, node = await self.get_tracks(message.content, message, message.author, source=source)
        tracks = await self.check_player_queue(message.author, self.bot, message.guild.id, tracks)

        if not player.message:
            try:
                cached_message = await text_channel.fetch_message(message_id)
            except:
                cached_message = await send_idle_embed(message, bot=self.bot, guild_data=data)
                data['player_controller']['message_id'] = str(cached_message.id)
                await self.bot.update_data(message.guild.id, data, db_name=DBModel.guilds)

            player.message = cached_message

        embed = disnake.Embed(color=self.bot.get_color(message.guild.me))

        try:
            components = [disnake.ui.Button(emoji="🎛️", label="Player-controller", url=player.message.jump_url)]
        except AttributeError:
            components = []

        if not isinstance(tracks, list):

            player.queue.extend(tracks.tracks)

            if isinstance(message.channel, disnake.Thread) and not isinstance(message.channel.parent, disnake.ForumChannel):
                tcount = len(tracks.tracks)
                embed.description = f"✋ **⠂ Pedido por:** {message.author.mention}\n" \
                                    f"🎼 **⠂ Música{'s'[:tcount^1]}:** `[{tcount}]`"
                embed.set_thumbnail(url=tracks.tracks[0].thumb)
                embed.set_author(name="⠂" + fix_characters(tracks.tracks[0].playlist_name, 35), url=message.content,
                                 icon_url=music_source_image(tracks.tracks[0].info["sourceName"]))

                try:
                    embed.description += f"\n🔊 **⠂ Canal de voz:** {message.author.voice.channel.mention}"
                except AttributeError:
                    pass

                try:
                    self.bot.pool.enqueue_playlist_embed_cooldown.get_bucket(message).update_rate_limit()
                except:
                    pass

                components.extend(
                    [
                        disnake.ui.Button(emoji="💗", label="Favoritar", custom_id=PlayerControls.embed_add_fav),
                        disnake.ui.Button(emoji="<:add_music:588172015760965654>", label="Adicionar na fila",custom_id=PlayerControls.embed_enqueue_playlist)
                    ]
                )

                if response:
                    await response.edit(content=None, embed=embed, components=components)
                else:
                    await message.reply(embed=embed, fail_if_not_exists=False, mention_author=False)

            else:
                player.set_command_log(
                    text=f"{message.author.mention} adicionou a playlist [`{fix_characters(tracks.data['playlistInfo']['name'], 20)}`]"
                         f"(<{tracks.tracks[0].playlist_url}>) `({len(tracks.tracks)})`.",
                    emoji="🎶"
                )
            if destroy_message:
                await self.delete_message(message)

        else:
            track = tracks[0]

            if track.info.get("sourceName") == "http":

                if track.title == "Unknown title":
                    if attachment:
                        track.info["title"] = attachment.filename
                    else:
                        track.info["title"] = track.uri.split("/")[-1]
                    track.title = track.info["title"]

                track.info["uri"] = ""

            player.queue.append(track)

            if isinstance(message.channel, disnake.Thread) and not isinstance(message.channel.parent, disnake.ForumChannel):
                embed.description = f"💠 **⠂ Uploader:** `{track.author}`\n" \
                                    f"✋ **⠂ Pedido por:** {message.author.mention}\n" \
                                    f"⏰ **⠂ Duração:** `{time_format(track.duration) if not track.is_stream else '🔴 Livestream'}`"

                try:
                    embed.description += f"\n🔊 **⠂ Canal de voz:** {message.author.voice.channel.mention}"
                except AttributeError:
                    pass

                try:
                    self.bot.pool.enqueue_track_embed_cooldown.get_bucket(message).update_rate_limit()
                except:
                    pass

                components.extend(
                    [
                        disnake.ui.Button(emoji="💗", label="Favoritar", custom_id=PlayerControls.embed_add_fav),
                        disnake.ui.Button(emoji="<:play:914841137938829402>", label="Tocar" + (" agora" if (player.current and player.current.autoplay) else ""), custom_id=PlayerControls.embed_forceplay),
                        disnake.ui.Button(emoji="<:add_music:588172015760965654>", label="Adicionar na fila",
                                          custom_id=PlayerControls.embed_enqueue_track)
                    ]
                )

                embed.set_thumbnail(url=track.thumb)
                embed.set_author(name=fix_characters(track.title, 35), url=track.uri or track.search_uri, icon_url=music_source_image(track.info["sourceName"]))
                if response:
                    await response.edit(content=None, embed=embed, components=components)
                else:
                    await message.reply(embed=embed, fail_if_not_exists=False, mention_author=False, components=components)

            else:
                duration = time_format(tracks[0].duration) if not tracks[0].is_stream else '🔴 Livestream'
                player.set_command_log(
                    text=f"{message.author.mention} adicionou [`{fix_characters(tracks[0].title, 20)}`](<{tracks[0].uri or tracks[0].search_uri}>) `({duration})`.",
                    emoji="🎵"
                )
                if destroy_message:
                    await self.delete_message(message)

        if not player.is_connected:
            await self.do_connect(
                message,
                channel=message.author.voice.channel,
                check_other_bots_in_vc=data["check_other_bots_in_vc"]
            )

        if not player.current:
            await player.process_next()
        else:
            await player.update_message()

        await asyncio.sleep(1)

    async def cog_check(self, ctx: CustomContext) -> bool:

        return await check_requester_channel(ctx)

    def cog_unload(self):
        try:
            self.error_report_task.cancel()
        except:
            pass

        # Ao usar com múltiplos bots alguns erros que eram pra ser ignorados no error_handler.py são enviados normalmente.
        #with contextlib.suppress(KeyError):
        #    for m in [
        #        "utils.music.models",
        #        "utils.music.audio_sources.spotify",
        #        "utils.music.audio_sources.deezer",
        #        "utils.music.filters",
        #        "utils.music.local_lavalink",
        #        "utils.music.skin_utils",
        #        "utils.music.errors",
        #        "utils.music.interactions",
        #    ]:
        #        del sys.modules[m]

    async def interaction_message(self, inter: Union[disnake.Interaction, CustomContext], txt, emoji: str = "✅",
                                  rpc_update: bool = False, data: dict = None, store_embed: bool = False, force=False,
                                  defered=False, thumb=None, components=None):

        try:
            txt, txt_ephemeral = txt
        except:
            txt_ephemeral = False

        try:
            bot = inter.music_bot
            guild = inter.music_guild
        except AttributeError:
            bot = inter.bot
            guild = inter.guild

        player: LavalinkPlayer = bot.music.players[inter.guild_id]

        component_interaction = isinstance(inter, disnake.MessageInteraction)

        ephemeral = await self.is_request_channel(inter, data=data)

        if ephemeral:
            player.set_command_log(text=f"{inter.author.mention} {txt}", emoji=emoji)
            player.update = True

        await player.update_message(interaction=inter if (bot.user.id == self.bot.user.id and component_interaction) \
            else False, rpc_update=rpc_update, force=force)

        if isinstance(inter, CustomContext):
            embed = disnake.Embed(color=self.bot.get_color(guild.me),
                                  description=f"{txt_ephemeral or txt}{player.controller_link}")

            if thumb:
                embed.set_thumbnail(url=thumb)

            try:
                if bot.user.id != self.bot.user.id:
                    embed.set_footer(text=f"Bot selecionado: {bot.user.display_name}", icon_url=bot.user.display_avatar.url)
            except AttributeError:
                pass

            if store_embed and not player.controller_mode and len(player.queue) > 0:
                player.temp_embed = embed

            else:
                kwargs = {"components": components} if components else {}
                try:
                    await inter.store_message.edit(embed=embed, view=None, content=None, **kwargs)
                except AttributeError:
                    await inter.send(embed=embed, **kwargs)

        elif not component_interaction:
            
            kwargs = {"components": components} if components else {}

            embed = disnake.Embed(
                color=self.bot.get_color(guild.me),
                description=(txt_ephemeral or f"{inter.author.mention} **{txt}**") + player.controller_link
            )

            if thumb:
                embed.set_thumbnail(url=thumb)

            try:
                if bot.user.id != self.bot.user.id:
                    embed.set_footer(text=f"Bot selecionado: {bot.user.display_name}", icon_url=bot.user.display_avatar.url)
            except AttributeError:
                pass

            if not inter.response.is_done():
                await inter.send(embed=embed, ephemeral=ephemeral, **kwargs)

            elif defered:
                await inter.edit_original_response(embed=embed, **kwargs)

    @commands.Cog.listener("on_wavelink_node_connection_closed")
    async def node_connection_closed(self, node: wavelink.Node):

        try:
            self.bot.wavelink_node_reconnect_tasks[node.identifier].cancel()
        except:
            pass

        self.bot.wavelink_node_reconnect_tasks[node.identifier] = self.bot.loop.create_task(self.node_reconnect(node))

    async def node_reconnect(self, node: wavelink.Node):

        retries = 0
        backoff = 7

        if ((dt_now:=datetime.datetime.now()) - node._retry_dt).total_seconds() < 7:
            node._retry_count += 1
        if node._retry_count >= 4:
            print(f"❌ - {self.bot.user} - [{node.identifier} / v{node.version}] Reconexão cancelada.")
            node._retry_count = 0
            return
        else:
            node._retry_dt = dt_now

        print(f"⚠️ - {self.bot.user} - [{node.identifier} / v{node.version}] Conexão perdida - reconectando em {int(backoff)} segundos.")

        while True:

            if node.is_available:
                return

            for player in list(node.players.values()):

                try:
                    player._new_node_task.cancel()
                except:
                    pass

                player._new_node_task = player.bot.loop.create_task(player._wait_for_new_node())

            if self.bot.config["LAVALINK_RECONNECT_RETRIES"] and retries == self.bot.config["LAVALINK_RECONNECT_RETRIES"]:
                print(f"❌ - {self.bot.user} - [{node.identifier}] Todas as tentativas de reconectar falharam...")
                return

            await self.bot.wait_until_ready()

            try:
                async with self.bot.session.get(f"{node.rest_uri}/v4/info", timeout=45, headers=node.headers) as r:
                    if r.status == 200:
                        node.version = 4
                        node.update_info(await r.json())
                    elif r.status != 404:
                        raise Exception(f"{self.bot.user} - [{r.status}]: {await r.text()}"[:300])
                    else:
                        node.version = 3
                        node.info["sourceManagers"] = ["youtube", "soundcloud", "http"]

                await node._websocket._connect()
                return
            except Exception as e:
                error = repr(e)

            backoff *= 1.5
            if node.identifier != "LOCAL":
                print(
                    f'⚠️ - {self.bot.user} - Falha ao reconectar no servidor [{node.identifier}] nova tentativa em {int(backoff)}'
                    f' segundos. Erro: {error}'[:300])
            await asyncio.sleep(backoff)
            retries += 1

    def remove_provider(self, lst, queries: list):
        for q in queries:
            try:
                lst.remove(q)
            except:
                continue

    def add_provider(self, lst, queries: list):
        for q in queries:
            if q in lst:
                lst.remove(q)
            lst.append(q)

    @commands.Cog.listener("on_wavelink_node_ready")
    async def node_ready(self, node: wavelink.Node):
        print(f'🌋 - {self.bot.user} - Servidor de música: [{node.identifier} / v{node.version}] está pronto para uso!')
        retries = 25
        while retries > 0:

            if not node._websocket.is_connected:
                return

            if not node.stats:
                await asyncio.sleep(5)
                retries -= 1
                continue

            if "deezer" not in node.info["sourceManagers"]:
                self.remove_provider(node.search_providers, ["dzsearch"])
                self.remove_provider(node.partial_providers, ["dzisrc:{isrc}", "dzsearch:{author} - {title}"])
                try:
                    node.native_sources.remove("deezer")
                except:
                    pass
            elif "dzsearch" not in node.search_providers:
                node.native_sources.add("deezer")
                self.add_provider(node.search_providers, ["dzsearch"])
                self.add_provider(node.partial_providers, ["dzisrc:{isrc}", "dzsearch:{author} - {title}"])
            else:
                node.native_sources.add("deezer")

            if "tidal" not in node.info["sourceManagers"] or node.only_use_native_search_providers is True:
                self.remove_provider(node.search_providers, ["tdsearch"])
                self.remove_provider(node.partial_providers, ["tdsearch:{author} - {title}"])
            elif "tdsearch" not in node.search_providers and node.only_use_native_search_providers is False:
                self.add_provider(node.search_providers, ["tdsearch"])
                self.add_provider(node.partial_providers, ["tdsearch:{author} - {title}"])

            if "applemusic" not in node.info["sourceManagers"] or node.only_use_native_search_providers is True:
                self.remove_provider(node.search_providers, ["amsearch"])
                self.remove_provider(node.partial_providers, ["amsearch:{author} - {title}"])
            elif "amsearch" not in node.search_providers and node.only_use_native_search_providers is False:
                self.add_provider(node.search_providers, ["amsearch"])
                self.add_provider(node.partial_providers, ["amsearch:{author} - {title}"])

            if "bandcamp" not in node.info["sourceManagers"]:
                self.remove_provider(node.search_providers, ["bcsearch"])
                self.remove_provider(node.partial_providers, ["bcsearch:{author} - {title}"])
            elif "bcsearch" not in node.search_providers:
                self.add_provider(node.search_providers, ["bcsearch"])
                self.add_provider(node.partial_providers, ["bcsearch:{author} - {title}"])

            if "spotify" not in node.info["sourceManagers"] or node.only_use_native_search_providers is True:
                self.remove_provider(node.search_providers, ["spsearch"])
                self.remove_provider(node.partial_providers, ["spsearch:{author} - {title}"])
            elif "spsearch" not in node.search_providers and node.only_use_native_search_providers is False:
                self.add_provider(node.search_providers, ["spsearch"])
                self.add_provider(node.partial_providers, ["spsearch:{author} - {title}"])

            if "youtube" not in node.info["sourceManagers"] and "ytsearch" not in node.original_providers:
                self.remove_provider(node.search_providers, ["ytsearch"])
                self.remove_provider(node.partial_providers, ["ytsearch:\"{isrc}\"", "ytsearch:\"{title} - {author}\""])
            elif "ytsearch" not in node.search_providers:
                if "ytsearch" in node.original_providers:
                    self.add_provider(node.search_providers, ["ytsearch"])
                    self.add_provider(node.partial_providers, ["ytsearch:\"{isrc}\"", "ytsearch:\"{title} - {author}\""])

            if "youtube" not in node.info["sourceManagers"] and "ytmsearch" not in node.original_providers:
                self.remove_provider(node.search_providers, ["ytmsearch"])
                self.remove_provider(node.partial_providers, ["ytmsearch:\"{isrc}\"", "ytmsearch:\"{title} - {author}\""])
            elif "ytmsearch" not in node.search_providers:
                if "ytmsearch" in node.original_providers:
                    self.add_provider(node.search_providers, ["ytmsearch"])
                    self.add_provider(node.partial_providers, ["ytmsearch:\"{isrc}\"", "ytmsearch:\"{title} - {author}\""])

            if "soundcloud" not in node.info["sourceManagers"]:
                self.remove_provider(node.search_providers, ["scsearch"])
                self.remove_provider(node.partial_providers, ["scsearch:{author} - {title}"])
            elif "scsearch" not in node.search_providers:
                self.add_provider(node.search_providers, ["scsearch"])
                self.add_provider(node.partial_providers, ["scsearch:{author} - {title}"])

            if "jiosaavn" not in node.info["sourceManagers"]:
                self.remove_provider(node.search_providers, ["jssearch"])
                # self.remove_provider(node.partial_providers, ["jssearch:{title} - {author}"])
            elif "jssearch" not in node.search_providers:
                self.add_provider(node.search_providers, ["jssearch"])
                # self.add_provider(node.partial_providers, ["jssearch:{title} {author}"])

            if node.stats.uptime < 600000:
                node.open()
            return

    async def connect_node(self, data: dict):

        if data["identifier"] in self.bot.music.nodes:
            node = self.bot.music.nodes[data['identifier']]
            try:
                if not node._websocket.is_connected:
                    await node.connect()
            except AttributeError:
                pass
            return

        data = deepcopy(data)

        data['rest_uri'] = ("https" if data.get('secure') else "http") + f"://{data['host']}:{data['port']}"
        #data['user_agent'] = self.bot.pool.current_useragent
        search = data.pop("search", True)
        node_website = data.pop('website', '')
        region = data.pop('region', 'us_central')
        heartbeat = int(data.pop('heartbeat', 30))
        search_providers = data.pop("search_providers", None) or ["ytsearch", "scsearch"]
        info = data.pop("info", {})

        try:
            max_retries = int(data.pop('retries'))
        except (TypeError, KeyError):
            max_retries = 1

        node = await self.bot.music.initiate_node(auto_reconnect=False, region=region, heartbeat=heartbeat, max_retries=max_retries, **data)
        node.info = info
        node.search = search
        node.website = node_website
        node.search_providers = search_providers
        node.original_providers = set(node.search_providers)
        node.partial_providers = []
        node.native_sources = deepcopy(native_sources)
        node.prefer_youtube_native_playback = data.pop("prefer_youtube_native_playback", True)
        node.only_use_native_search_providers = data.pop("only_use_native_search_providers", True)

        for p in node.search_providers:
            if p == "dzsearch":
                node.partial_providers.append("dzisrc:{isrc}")
                node.partial_providers.append("dzsearch:{title} - {author}")
            elif p == "tdsearch":
                node.partial_providers.append("tdsearch:{title} - {author}")
            elif p == "amsearch":
                node.partial_providers.append("amsearch:{title} - {author}")
            elif p == "spsearch":
                node.partial_providers.append("spsearch:{title} - {author}")
            elif p == "bcsearch":
                node.partial_providers.append("bcsearch:{title} - {author}")
            elif p == "ytsearch":
                node.partial_providers.append("ytsearch:\"{isrc}\"")
                node.partial_providers.append("ytsearch:\"{title} - {author}\"")
            elif p == "ytmsearch":
                node.partial_providers.append("ytmsearch:\"{isrc}\"")
                node.partial_providers.append("ytmsearch:\"{title} - {author}\"")
            elif p == "scsearch":
                node.partial_providers.append("scsearch:{title} - {author}")

        await node.connect(info=info)

    async def get_partial_tracks(self, query: str, ctx: Union[disnake.AppCmdInter, CustomContext, disnake.MessageInteraction, disnake.Message],
            user: disnake.Member, node: wavelink.Node = None, bot: BotCore = None):

        if not bot:
            bot = self.bot

        tracks = []

        exceptions = set()

        if (bot.pool.config["FORCE_USE_DEEZER_CLIENT"] or [n for n in bot.music.nodes.values() if
                                                           "deezer" not in n.info.get("sourceManagers", [])]):
            try:
                tracks = await self.bot.pool.deezer.get_tracks(url=query, requester=user.id, search=True, check_title=80)
            except Exception as e:
                self.bot.dispatch("custom_error", ctx=ctx, error=e)
                exceptions.add(repr(e))

        if not tracks and bot.spotify and not [n for n in bot.music.nodes.values() if "spotify" in n.info.get("sourceManagers", [])]:
            try:
                tracks = await self.bot.pool.spotify.get_tracks(self.bot, user.id, query, search=True, check_title=80)
            except Exception as e:
                self.bot.dispatch("custom_error", ctx=ctx, error=e)
                exceptions.add(repr(e))

        return tracks, node, exceptions

    async def get_lavalink_tracks(self, query: str, ctx: Union[disnake.AppCmdInter, CustomContext, disnake.MessageInteraction, disnake.Message],
            user: disnake.Member, node: wavelink.Node = None, source=None, bot: BotCore = None):

        if not bot:
            bot = self.bot

        if not node:
            nodes = sorted([n for n in bot.music.nodes.values() if n.is_available and n.available],
                           key=lambda n: len(n.players))
        else:
            nodes = sorted([n for n in bot.music.nodes.values() if n != node and n.is_available and n.available],
                           key=lambda n: len(n.players))
            nodes.insert(0, node)

        if not nodes:
            raise GenericError("**Não há servidores de música disponível!**")

        exceptions = set()

        tracks = []

        for n in nodes:

            node_retry = False

            if source is False:
                providers = n.search_providers[:1]
                if query.startswith("https://www.youtube.com/live/"):
                    query = query.split("?")[0].replace("/live/", "/watch?v=")

                elif query.startswith("https://listen.tidal.com/album/") and "/track/" in query:
                    query = f"http://www.tidal.com/track/{query.split('/track/')[-1]}"

                elif query.startswith(("https://youtu.be/", "https://www.youtube.com/")):

                    for p in ("&ab_channel=", "&start_radio="):
                        if p in query:
                            try:
                                query = f'https://www.youtube.com/watch?v={re.search(r"v=([a-zA-Z0-9_-]+)", query).group(1)}'
                            except:
                                pass
                            break
            elif source:
                providers = [s for s in n.search_providers if s != source]
                providers.insert(0, source)
            else:
                source = True
                providers = n.search_providers

            for search_provider in providers:

                tracks = None

                search_query = query

                if source:
                    if search_provider not in n.search_providers:
                        try:
                            if search_provider.startswith("dzsearch"):
                                tracks = await self.bot.pool.deezer.get_tracks(url=query, requester=user.id, search=True,
                                                                               check_title=50)
                            elif search_provider.startswith("spsearch"):
                                tracks = await self.bot.pool.spotify.get_tracks(self.bot, user.id, query, search=True,
                                                                                check_title=50)
                            else:
                                continue

                            if tracks:
                                return tracks, node, exceptions
                            else:
                                continue

                        except Exception as e:
                            self.bot.dispatch("custom_error", ctx=ctx, error=e)
                            exceptions.add(repr(e))
                            continue
                    else:
                        search_query = f"{search_provider}:{query}"

                try:
                    tracks = await n.get_tracks(
                        search_query, track_cls=LavalinkTrack, playlist_cls=LavalinkPlaylist, requester=user.id,
                        #check_title=80
                    )
                except Exception as e:
                    #traceback.print_exc()
                    exceptions.add(repr(e))

                    if not isinstance(e, wavelink.TrackNotFound):
                        print(f"Falha ao processar busca...\n{query}\n{traceback.format_exc()}")
                        node_retry = True
                    elif not isinstance(e, GenericError):
                        self.bot.dispatch("custom_error", ctx=ctx, error=e)

                if tracks or not source:
                    break

            if not node_retry:
                node = n
                break

        return tracks, node, exceptions

    async def get_tracks(
            self, query: str, ctx: Union[disnake.AppCmdInter, CustomContext, disnake.MessageInteraction, disnake.Message],
            user: disnake.Member, node: wavelink.Node = None, source=None, bot: BotCore = None, mix=False):

        exceptions = set()

        if mix:
            if not self.bot.pool.last_fm:
                raise GenericError("**No momento não há suporte a mix/recomendações devido o Last.fm não ter sido configurado na minha estrutura.**")

            query = query.title()

            try:
                artist, track = query.split(" - ", 1)
            except:
                try:
                    artist, track = query.split(' ', 1)
                except:
                    raise GenericError("Você deve informar sua busca dessa forma: nome do artista - nome da música")

            current = None

            try:
                info = await self.bot.pool.last_fm.get_similar_tracks(track=track, artist=artist)
            except Exception as e:
                exceptions.add(e)
                info = []

            if not info:
                try:
                    info = await self.bot.pool.last_fm.get_artist_toptracks(artist)
                except Exception as e:
                    exceptions.add(e)

                if not info:
                    txt = f"**Não houve resultados de mixes para sua busca: {artist} - {track}**"
                    if exceptions:
                        txt += f"\n\nErros: ```py\n" + "\n".join(repr(e) for e in exceptions) + "```"
                    raise GenericError(txt)

                track_url = f"https://www.last.fm/music/{quote(artist)}"
                playlist_name = f"TopTracks: {artist}"

            else:
                track_url = f"https://www.last.fm/music/{quote(artist)}/_/{quote(track)}"
                playlist_name = f"Mix: {artist} - {track}"
                current = PartialTrack(
                    uri=track_url,
                    title=track,
                    author=artist,
                    requester=user.id,
                    source_name="last.fm",
                )

            playlist = PartialPlaylist(
                url=track_url,
                data={"playlistInfo": {"name": playlist_name}}
            )

            playlist.tracks = [PartialTrack(
                uri=i["url"],
                title=i["name"],
                author=i["artist"]["name"],
                requester=user.id,
                source_name="last.fm",
            ) for i in info]

            if current:
                playlist.tracks.insert(0, current)

            return playlist, node

        if bool(sc_recommended.search(query)):
            try:
                info = await bot.loop.run_in_executor(None, lambda: self.bot.pool.ytdl.extract_info(query, download=False))
            except AttributeError:
                raise GenericError("**O uso do yt-dlp está desativado...**")

            playlist = PartialPlaylist(url=info["webpage_url"], data={"playlistInfo": {"name": info["title"]}})

            playlist.tracks = [PartialTrack(
                uri=i["url"],
                title=i["title"],
                requester=user.id,
                source_name="soundcloud",
                identifier=i["id"],
                playlist=playlist,
            ) for i in info['entries']]

            return playlist, node

        tracks, node, exceptions = await self.get_lavalink_tracks(query=query, user=user, ctx=ctx, node=node, bot=bot, source=source)

        if not tracks:

            tracks, node, exceptions = await self.get_partial_tracks(query=query, ctx=ctx, user=user, node=node, bot=bot)

            if not tracks:

                txt = "\n".join(exceptions)

                if txt:
                    if "This track is not readable. Available countries:" in txt:
                        txt = "A música informada não está disponível na minha região atual..."
                    raise GenericError(f"**Ocorreu um erro ao processar sua busca:** \n{txt}", error=txt)
                raise GenericError("**Não houve resultados para sua busca.**")

        return tracks, node

    @commands.Cog.listener("on_thread_create")
    async def thread_song_request(self, thread: disnake.Thread, reopen: bool = False, bot: BotCore = None):

        if not bot:
            bot=self.bot

        try:
            player: LavalinkPlayer = bot.music.players[thread.guild.id]
        except KeyError:
            return

        if player.static or player.message.id != thread.id:
            return

        if not thread.parent.permissions_for(thread.guild.me).send_messages_in_threads:
            await player.text_channel.send(
                embed=disnake.Embed(
                    color=self.bot.get_color(thread.guild.me),
                    description="**Não tenho permissão de enviar mensagens em conversas do canal atual para ativar "
                                "o sistema de song-request...**\n\n"
                                f"Mensagens enviadas na conversa {thread.mention} serão ignoradas."
                ), delete_after=30
            )
            return

        embed = disnake.Embed(color=bot.get_color(thread.guild.me))

        if not bot.intents.message_content:
            embed.description = "**Aviso! Não estou com a intent de message_content ativada por meu desenvolvedor...\n" \
                                "A funcionalidade de pedir música aqui pode não ter um resultado esperado...**"

        elif not player.controller_mode:
            embed.description = "**A skin/aparência atual não é compatível com o sistem de song-request " \
                               "via thread/conversa\n\n" \
                               "Nota:** `Esse sistema requer uma skin que use botões.`"

        else:
            if reopen:
                embed.description = "**A sessão para pedidos de música nessa conversa foi reaberta na conversa atual.**"
            else:
                embed.description = "**Essa conversa será usada temporariamente para pedido de músicas.**\n\n" \
                                    "**Peça sua música aqui enviando o nome dela ou o link de uma música/vídeo " \
                                    "que seja de uma das seguintes plataformas suportadas:**\n" \
                                    "[`Youtube`](<https://www.youtube.com/>), [`Soundcloud`](<https://soundcloud.com/>), " \
                                    "[`Spotify`](<https://open.spotify.com/>), [`Twitch`](<https://www.twitch.tv/>)"

        await thread.send(embed=embed)

    @commands.Cog.listener("on_voice_state_update")
    async def player_vc_disconnect(
            self,
            member: disnake.Member,
            before: disnake.VoiceState,
            after: disnake.VoiceState
    ):
        try:
            player: LavalinkPlayer = self.bot.music.players[member.guild.id]
        except KeyError:
            return

        if before.channel and not after.channel:
            if player.last_channel != before.channel:
                return

        elif after.channel and not before.channel:
            if player.last_channel != after.channel:
                return

        if member.bot:
            # ignorar outros bots
            if player.bot.user.id == member.id and not after.channel:

                await asyncio.sleep(3)

                if player.is_closing:
                    return

                try:
                    player.reconnect_voice_channel_task.cancel()
                except:
                    pass
                player.reconnect_voice_channel_task = player.bot.loop.create_task(player.reconnect_voice_channel())

            return

        if before.channel == after.channel:
            try:
                vc = player.last_channel
                if vc != after.channel:
                    return
            except AttributeError:
                pass
            else:
                if after.channel == vc:
                    try:
                        player.members_timeout_task.cancel()
                    except:
                        pass
                    try:
                        check = (m for m in vc.members if not m.bot and not (m.voice.deaf or m.voice.self_deaf))
                    except:
                        check = None
                    player.start_members_timeout(check=bool(check))
            return

        try:
            player.members_timeout_task.cancel()
            player.members_timeout_task = None
        except AttributeError:
            pass

        if member.id == player.bot.user.id:

            """for b in self.bot.pool.get_guild_bots(member.guild.id):
                if b == player.bot:
                    if after.channel:
                        player._last_channel = after.channel
                    continue
                try:
                    try:
                        after.channel.voice_states[b.user.id]
                    except KeyError:
                        continue
                    if before.channel.permissions_for(member.guild.me).connect:
                        await asyncio.sleep(1)
                        await player.guild.voice_client.move_to(before.channel)
                    else:
                        player.set_command_log(text="O player foi finalizado porque me moveram ao canal "
                                                    f"{after.channel.mention} no qual o bot {b.user.mention} "
                                                    "também estava conectado gerando incompatibilidade com "
                                                    "meu sistema de multi-voice.", emoji="⚠️")
                        await player.destroy()
                    return
                except AttributeError:
                    pass
                except Exception:
                    traceback.print_exc()"""

            try:
                vc = member.guild.me.voice.channel
            except AttributeError:
                pass
            else:
                # tempfix para channel do voice_client não ser setado ao mover bot do canal.
                player.guild.voice_client.channel = vc
                player._last_channel = vc
                player.update = True

        try:
            check = [m for m in player.guild.me.voice.channel.members if not m.bot and not (m.voice.deaf or m.voice.self_deaf)]
        except:
            check = None

        if player.stage_title_event and member.bot and not player.is_closing:

            try:
                if isinstance(before.channel, disnake.StageChannel):

                    if before.channel.instance and member not in before.channel.members:
                        try:
                            await before.channel.instance.edit(topic="atualização automática desativada")
                        except:
                            traceback.print_exc()
                        player.stage_title_event = False

                else:
                    if isinstance(before.channel, disnake.VoiceChannel) and member not in before.channel.members:
                        player.stage_title_event = False
                        if player.last_stage_title:
                            self.bot.loop.create_task(player.bot.edit_voice_channel_status(status=None, channel_id=before.channel.id))
            except Exception:
                traceback.print_exc()

        if member.bot and isinstance(after.channel, disnake.StageChannel) and after.channel.permissions_for(member).mute_members:
            await asyncio.sleep(1.5)
            if member not in after.channel.speakers:
                try:
                    await member.guild.me.edit(suppress=False)
                except Exception:
                    traceback.print_exc()

        if check:
            try:
                player.auto_skip_track_task.cancel()
            except AttributeError:
                pass
            player.auto_skip_track_task = None

        player.start_members_timeout(check=bool(check))

        if not member.guild.me.voice:
            await asyncio.sleep(1)
            if not player.is_closing and not player._new_node_task:
                try:
                    await player.destroy(force=True)
                except Exception:
                    traceback.print_exc()

        # rich presence stuff

        if player.auto_pause:
            return

        if player.is_closing or (member.bot and not before.channel):
            return

        channels = set()

        try:
            channels.add(before.channel.id)
        except:
            pass

        try:
            channels.add(after.channel.id)
        except:
            pass

        try:
            try:
                vc = player.guild.me.voice.channel
            except AttributeError:
                vc = player.last_channel

            if vc.id not in channels:
                return
        except AttributeError:
            pass

        if not after or before.channel != after.channel:

            try:
                vc = player.guild.me.voice.channel
            except AttributeError:
                vc = before.channel

            if vc:

                try:
                    await player.process_rpc(vc, users=[member.id], close=not player.guild.me.voice or after.channel != player.guild.me.voice.channel, wait=True)
                except AttributeError:
                    traceback.print_exc()
                    pass

                await player.process_rpc(vc, users=[m for m in vc.voice_states if (m != member.id)])

    async def check_available_bot(self, inter, guild: disnake.Guild, bot: BotCore = None, message: disnake.Message = None):

        free_bots = []
        voice_channels = []
        bot_count = 0

        if bot:
            try:
                player = bot.music.players[guild.id]
            except KeyError:
                pass
            else:
                if player.guild.me.voice and inter.author.id in player.guild.me.voice.channel.voice_states:
                    return [bot]

        for b in self.bot.pool.get_guild_bots(guild.id):

            if not b.bot_ready:
                continue

            g = b.get_guild(guild.id)

            if not g:
                bot_count += 1
                continue

            author = g.get_member(inter.author.id)

            if not author:
                continue

            inter.author = author

            if b.user in inter.author.voice.channel.members:
                free_bots.append(b)
                break

            p: LavalinkPlayer = b.music.players.get(guild.id)

            if p:

                try:
                    vc = g.me.voice.channel
                except AttributeError:
                    vc = p.last_channel

                if not vc:
                    continue

                if inter.author.id in vc.members:
                    free_bots.append(b)
                    break
                else:
                    voice_channels.append(vc.mention)
                    continue

            free_bots.append(b)

        if not free_bots:

            if bot_count:
                txt = "**Todos os bots estão em uso no nomento...**"
                if voice_channels:
                    txt += "\n\n**Você pode conectar em um dos canais abaixo onde há sessões ativas:**\n" + ", ".join(
                        voice_channels)
                    if inter.author.guild_permissions.manage_guild:
                        txt += "\n\n**Ou se preferir: Adicione mais bots de música no servidor atual clicando no botão abaixo:**"
                    else:
                        txt += "\n\n**Ou se preferir: Solicite a um administrador/manager do servidor para clicar no botão abaixo " \
                               "para adicionar mais bots de música no servidor atual.**"
            else:
                txt = "**Não há bots de música compatíveis no servidor...**" \
                      "\n\nSerá necessário adicionar pelo menos um bot compatível clicando no botão abaixo:"

            kwargs = {}

            try:
                func = inter.edit_original_message
            except:
                try:
                    func = inter.store_message.edit
                except:
                    try:
                        func = message.edit
                    except:
                        func = inter.send
                        kwargs["ephemeral"] = True

            await func(txt, components=[disnake.ui.Button(custom_id="bot_invite", label="Adicionar bots")], **kwargs)
            return []

        return free_bots

    async def reset_controller_db(self, guild_id: int, data: dict, inter: disnake.AppCmdInter = None):

        data['player_controller']['channel'] = None
        data['player_controller']['message_id'] = None

        if inter:
            try:
                bot = inter.music_bot
            except AttributeError:
                bot = inter.bot
        else:
            bot = self.bot

        try:
            await bot.update_data(guild_id, data, db_name=DBModel.guilds)
        except Exception:
            traceback.print_exc()

        try:
            player: LavalinkPlayer = bot.music.players[guild_id]
        except KeyError:
            return

        player.static = False

        if inter:
            try:
                if isinstance(inter.channel.parent, disnake.TextChannel):
                    player.text_channel = inter.channel.parent
                else:
                    player.text_channel = inter.channel
            except AttributeError:
                player.text_channel = inter.channel

    async def get_best_node(self, bot: BotCore = None):

        if not bot:
            bot = self.bot

        try:
            return sorted(
                [n for n in bot.music.nodes.values() if n.stats and n.is_available and n.available],
                key=lambda n: n.stats.players
            )[0]

        except IndexError:
            try:
                node = bot.music.nodes['LOCAL']
            except KeyError:
                pass
            else:
                if not node._websocket.is_connected:
                    await node.connect()
                return node

            raise GenericError("**Não há servidores de música disponível.**")

    async def error_report_loop(self):

        while True:

            data = await self.error_report_queue.get()

            async with aiohttp.ClientSession() as session:
                webhook = disnake.Webhook.from_url(self.bot.config["AUTO_ERROR_REPORT_WEBHOOK"], session=session)
                await webhook.send(username=self.bot.user.display_name, avatar_url=self.bot.user.display_avatar.url, **data)

            await asyncio.sleep(15)


def setup(bot: BotCore):

    if not getattr(bot.pool, 'ytdl', None):

        bot.pool.ytdl = CustomYTDL(
            {
                'format': 'webm[abr>0]/bestaudio/best',
                'extract_flat': True,
                'quiet': True,
                'no_warnings': True,
                'lazy_playlist': True,
                'playlist_items': '1-700',
                'simulate': True,
                'download': False,
                'cachedir': False,
                'allowed_extractors': [
                    r'.*youtube.*',
                    r'.*soundcloud.*',
                ],
                'extractor_args': {
                    'youtube': {
                        #'player_client': [
                        #    'web',
                        #    'android',
                        #    'android_creator',
                        #    'web_creator',
                        #],
                        'max_comments': [0],
                    },
                    'youtubetab': {
                        "skip": ["webpage", "authcheck"]
                    }
                }
            }
        )

    bot.add_cog(Music(bot))<|MERGE_RESOLUTION|>--- conflicted
+++ resolved
@@ -5614,16 +5614,17 @@
                             placeholder="Nome ou link do youtube/spotify/soundcloud etc.",
                             custom_id="song_input",
                             max_length=150,
-                            required=True
+                            required=bool(not user_favs)
                         ),
-                        disnake.ui.TextInput(
-                            style=disnake.TextInputStyle.short,
-                            label="Posição da fila (número).",
-                            placeholder="Opcional, caso não seja usado será adicionada no final.",
-                            custom_id="song_position",
-                            max_length=3,
-                            required=False
-                        ),
+                        disnake.ui.Select(
+                            placeholder="ou selecione um favorito (opcional)",
+                            options=user_favs or [
+                                disnake.SelectOption(
+                                    label="Você não possui favoritos...", value="no_fav", emoji="⚠️",
+                                    description="Adicione um usando o comando: /fav add"
+                                )
+                            ], min_values=0, max_values=1
+                        )
                     ]
                 )
 
@@ -5987,13 +5988,48 @@
                 query = inter.text_values["song_input"]
                 position = inter.text_values["song_position"]
 
-                if position:
-                    if not position.isdigit():
-                        raise GenericError("**A posição da fila tem que ser um número.**")
-                    position = int(position)
-
-                    if position < 1:
-                        raise GenericError("**Número da posição da fila tem que ser 1 ou superior.**")
+                selected_dropdown = inter.data['components'][1]['components'][0]['values']
+
+                selected_fav = selected_dropdown[0] if (selected_dropdown and selected_dropdown[0] != "no_fav") else None
+
+                if not query and not selected_fav:
+                    raise GenericError("Você deve adicionar o nome de uma música ou ter/escolher um favorito")
+
+                if not query:
+                    query = selected_fav
+
+                elif selected_fav:
+
+                    view = SelectInteraction(
+                        user=inter.author,
+                        opts=[
+                            disnake.SelectOption(label="Nome/Link:", emoji="🔍",
+                                                 description=fix_characters(query, limit=45), value="music_query"),
+                            disnake.SelectOption(label="Favorito:", emoji="⭐",
+                                                 description=fix_characters(selected_fav[6:], 45), value="music_fav"),
+                        ], timeout=30)
+
+                    embed = disnake.Embed(
+                        description="**Você usou dois itens na sua requisição...**\n"
+                                    f'Selecione uma opção para prosseguir (tempo limite: <t:{int((disnake.utils.utcnow() + datetime.timedelta(seconds=30)).timestamp())}:R>).',
+                        color=self.bot.get_color(inter.guild.me)
+                    )
+
+                    await inter.send(inter.author.mention, embed=embed, view=view, ephemeral=True)
+
+                    await view.wait()
+
+                    if not view.inter:
+                        await inter.edit_original_message(
+                            content=f"{inter.author.mention}, tempo esgotado!",
+                            embed=None, view=None
+                        )
+                        return
+
+                    inter = view.inter
+
+                    if view.selected == "music_fav":
+                        query = selected_fav
 
                 kwargs = {
                     "query": query,
@@ -6101,7 +6137,6 @@
                 if self.song_request_cooldown.get_bucket(message).update_rate_limit():
                     return
 
-<<<<<<< HEAD
                 await message.channel.send(
                     message.author.mention,
                     embed=disnake.Embed(
@@ -6110,34 +6145,6 @@
                         color=self.bot.get_color(message.guild.me)
                     ),
                     components=song_request_buttons, delete_after=20
-=======
-                user_favs = [
-                    disnake.SelectOption(label=f, value=f"> fav: {f}") for f in sorted(await fav_list(interaction, ""))
-                ]
-
-                await interaction.response.send_modal(
-                    title="Pedir uma música",
-                    custom_id="modal_add_song",
-                    components=[
-                        disnake.ui.TextInput(
-                            style=disnake.TextInputStyle.short,
-                            label="Nome/link da música.",
-                            placeholder="Nome ou link do youtube/spotify/soundcloud etc.",
-                            custom_id="song_input",
-                            max_length=150,
-                            required=bool(not user_favs)
-                        ),
-                        disnake.ui.Select(
-                            placeholder="ou selecione um favorito (opcional)",
-                            options=user_favs or [
-                                disnake.SelectOption(
-                                    label="Você não possui favoritos...", value="no_fav", emoji="⚠️",
-                                    description="Adicione um usando o comando: /fav add"
-                                )
-                            ], min_values=0, max_values=1
-                        )
-                    ]
->>>>>>> 0f8e3797
                 )
                 return
 
@@ -6292,7 +6299,6 @@
 
             await max_concurrency.acquire(message)
 
-<<<<<<< HEAD
             try:
                 try:
                     error_msg, full_error_msg, kill_process, components, mention_author = parse_error(message, has_exception)
@@ -6304,11 +6310,6 @@
                     timestamp=disnake.utils.utcnow(),
                     description=f"```py\n{repr(has_exception)[:2030].replace(self.bot.http.token, 'mytoken')}```"
                 )
-=======
-                selected_dropdown = inter.data['components'][1]['components'][0]['values']
-
-                selected_fav = selected_dropdown[0] if (selected_dropdown and selected_dropdown[0] != "no_fav") else None
->>>>>>> 0f8e3797
 
                 embed.set_footer(
                     text=f"{message.author} [{message.author.id}]",
